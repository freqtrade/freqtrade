""" Kraken exchange subclass """
import logging
from typing import Any, Dict, List, Optional, Tuple

import ccxt

from freqtrade.enums import Collateral, TradingMode
from freqtrade.exceptions import (DDosProtection, InsufficientFundsError, InvalidOrderException,
                                  OperationalException, TemporaryError)
from freqtrade.exchange import Exchange
from freqtrade.exchange.common import retrier


logger = logging.getLogger(__name__)


class Kraken(Exchange):

    _params: Dict = {"trading_agreement": "agree"}
    _ft_has: Dict = {
        "stoploss_on_exchange": True,
        "ohlcv_candle_limit": 720,
        "trades_pagination": "id",
        "trades_pagination_arg": "since",
    }

    _supported_trading_mode_collateral_pairs: List[Tuple[TradingMode, Collateral]] = [
        # TradingMode.SPOT always supported and not required in this list
        # (TradingMode.MARGIN, Collateral.CROSS),  # TODO-lev: Uncomment once supported
        # (TradingMode.FUTURES, Collateral.CROSS)  # TODO-lev: No CCXT support
    ]

    def market_is_tradable(self, market: Dict[str, Any]) -> bool:
        """
        Check if the market symbol is tradable by Freqtrade.
        Default checks + check if pair is darkpool pair.
        """
        parent_check = super().market_is_tradable(market)

        return (parent_check and
                market.get('darkpool', False) is False)

    @ retrier
    def get_balances(self) -> dict:
        if self._config['dry_run']:
            return {}

        try:
            balances = self._api.fetch_balance()
            # Remove additional info from ccxt results
            balances.pop("info", None)
            balances.pop("free", None)
            balances.pop("total", None)
            balances.pop("used", None)

            orders = self._api.fetch_open_orders()
            order_list = [(x["symbol"].split("/")[0 if x["side"] == "sell" else 1],
                          x["remaining"] if x["side"] == "sell" else x["remaining"] * x["price"],
                          # Don't remove the below comment, this can be important for debugging
                           # x["side"], x["amount"],
                           ) for x in orders]
            for bal in balances:
                if not isinstance(balances[bal], dict):
                    continue
                balances[bal]['used'] = sum(order[1] for order in order_list if order[0] == bal)
                balances[bal]['free'] = balances[bal]['total'] - balances[bal]['used']

            return balances
        except ccxt.DDoSProtection as e:
            raise DDosProtection(e) from e
        except (ccxt.NetworkError, ccxt.ExchangeError) as e:
            raise TemporaryError(
                f'Could not get balance due to {e.__class__.__name__}. Message: {e}') from e
        except ccxt.BaseError as e:
            raise OperationalException(e) from e

    def stoploss_adjust(self, stop_loss: float, order: Dict, side: str) -> bool:
        """
        Verify stop_loss against stoploss-order value (limit or price)
        Returns True if adjustment is necessary.
        """
        return (order['type'] in ('stop-loss', 'stop-loss-limit') and (
                (side == "sell" and stop_loss > float(order['price'])) or
                (side == "buy" and stop_loss < float(order['price']))
                ))

<<<<<<< HEAD
    @ retrier(retries=0)
=======
    @retrier(retries=0)
>>>>>>> 1fa318c5
    def stoploss(self, pair: str, amount: float,
                 stop_price: float, order_types: Dict, side: str) -> Dict:
        """
        Creates a stoploss market order.
        Stoploss market orders is the only stoploss type supported by kraken.
        """
        params = self._params.copy()

        if order_types.get('stoploss', 'market') == 'limit':
            ordertype = "stop-loss-limit"
            limit_price_pct = order_types.get('stoploss_on_exchange_limit_ratio', 0.99)
            limit_rate = stop_price * limit_price_pct
            params['price2'] = self.price_to_precision(pair, limit_rate)
        else:
            ordertype = "stop-loss"

        stop_price = self.price_to_precision(pair, stop_price)

        if self._config['dry_run']:
            dry_order = self.create_dry_run_order(
                pair, ordertype, side, amount, stop_price)
            return dry_order

        try:
            amount = self.amount_to_precision(pair, amount)

            order = self._api.create_order(symbol=pair, type=ordertype, side=side,
                                           amount=amount, price=stop_price, params=params)
            self._log_exchange_response('create_stoploss_order', order)
            logger.info('stoploss order added for %s. '
                        'stop price: %s.', pair, stop_price)
            return order
        except ccxt.InsufficientFunds as e:
            raise InsufficientFundsError(
                f'Insufficient funds to create {ordertype} {side} order on market {pair}. '
                f'Tried to create stoploss with amount {amount} at stoploss {stop_price}. '
                f'Message: {e}') from e
        except ccxt.InvalidOrder as e:
            raise InvalidOrderException(
                f'Could not create {ordertype} {side} order on market {pair}. '
                f'Tried to create stoploss with amount {amount} at stoploss {stop_price}. '
                f'Message: {e}') from e
        except ccxt.DDoSProtection as e:
            raise DDosProtection(e) from e
        except (ccxt.NetworkError, ccxt.ExchangeError) as e:
            raise TemporaryError(
                f'Could not place {side} order due to {e.__class__.__name__}. Message: {e}') from e
        except ccxt.BaseError as e:
            raise OperationalException(e) from e

    def fill_leverage_brackets(self):
        """
            Assigns property _leverage_brackets to a dictionary of information about the leverage
            allowed on each pair
        """
        leverages = {}

        for pair, market in self.markets.items():
            info = market['info']
            leverage_buy = info['leverage_buy'] if 'leverage_buy' in info else []
            leverage_sell = info['leverage_sell'] if 'leverage_sell' in info else []
            if len(leverage_buy) > 0 or len(leverage_sell) > 0:
                if leverage_buy != leverage_sell:
                    logger.warning(
                        f"The buy({leverage_buy}) and sell({leverage_sell}) leverage are not equal"
                        "{pair}. Please let freqtrade know because this has never happened before"
                    )
                    if max(leverage_buy) < max(leverage_sell):
                        leverages[pair] = leverage_buy
                    else:
                        leverages[pair] = leverage_sell
                else:
                    leverages[pair] = leverage_buy
        self._leverage_brackets = leverages

    def get_max_leverage(self, pair: Optional[str], nominal_value: Optional[float]) -> float:
        """
            Returns the maximum leverage that a pair can be traded at
            :param pair: The base/quote currency pair being traded
            :nominal_value: Here for super class, not needed on Kraken
        """
        return float(max(self._leverage_brackets[pair]))

    def set_leverage(self, pair, leverage):
        """
            Kraken set's the leverage as an option in the order object, so it doesn't do
            anything in this function
        """
        return<|MERGE_RESOLUTION|>--- conflicted
+++ resolved
@@ -84,11 +84,7 @@
                 (side == "buy" and stop_loss < float(order['price']))
                 ))
 
-<<<<<<< HEAD
-    @ retrier(retries=0)
-=======
     @retrier(retries=0)
->>>>>>> 1fa318c5
     def stoploss(self, pair: str, amount: float,
                  stop_price: float, order_types: Dict, side: str) -> Dict:
         """
