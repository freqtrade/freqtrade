"""
Functions to analyze ticker data with indicators and produce buy and sell signals
"""
import logging
from datetime import timedelta
from enum import Enum
from typing import Dict, List

import arrow
import talib.abstract as ta
from pandas import DataFrame, to_datetime

import freqtrade.vendor.qtpylib.indicators as qtpylib
from freqtrade.exchange import get_ticker_history

logger = logging.getLogger(__name__)


class SignalType(Enum):
    """ Enum to distinguish between buy and sell signals """
    BUY = "buy"
    SELL = "sell"


def parse_ticker_dataframe(ticker: list) -> DataFrame:
    """
    Analyses the trend for the given ticker history
    :param ticker: See exchange.get_ticker_history
    :return: DataFrame
    """
    columns = {'C': 'close', 'V': 'volume', 'O': 'open', 'H': 'high', 'L': 'low', 'T': 'date'}
    frame = DataFrame(ticker) \
        .drop('BV', 1) \
        .rename(columns=columns)
    frame['date'] = to_datetime(frame['date'], utc=True, infer_datetime_format=True)
    frame.sort_values('date', inplace=True)
    return frame


def populate_indicators(dataframe: DataFrame) -> DataFrame:
    """
    Adds several different TA indicators to the given DataFrame

    Performance Note: For the best performance be frugal on the number of indicators
    you are using. Let uncomment only the indicator you are using in your strategies
    or your hyperopt configuration, otherwise you will waste your memory and CPU usage.
    """

    # Momentum Indicator
    # ------------------------------------

    # ADX
    dataframe['adx'] = ta.ADX(dataframe)

    # Awesome oscillator
    dataframe['ao'] = qtpylib.awesome_oscillator(dataframe)
    """
    # Commodity Channel Index: values Oversold:<-100, Overbought:>100
    dataframe['cci'] = ta.CCI(dataframe)
    """
    # MACD
    macd = ta.MACD(dataframe)
    dataframe['macd'] = macd['macd']
    dataframe['macdsignal'] = macd['macdsignal']
    dataframe['macdhist'] = macd['macdhist']

    # MFI
    dataframe['mfi'] = ta.MFI(dataframe)

    # Minus Directional Indicator / Movement
    dataframe['minus_dm'] = ta.MINUS_DM(dataframe)
    dataframe['minus_di'] = ta.MINUS_DI(dataframe)

    # Plus Directional Indicator / Movement
    dataframe['plus_dm'] = ta.PLUS_DM(dataframe)
    dataframe['plus_di'] = ta.PLUS_DI(dataframe)
    dataframe['minus_di'] = ta.MINUS_DI(dataframe)

    """
    # ROC
    dataframe['roc'] = ta.ROC(dataframe)
    """
    # RSI
    dataframe['rsi'] = ta.RSI(dataframe)
    """
    # Inverse Fisher transform on RSI, values [-1.0, 1.0] (https://goo.gl/2JGGoy)
    rsi = 0.1 * (dataframe['rsi'] - 50)
    dataframe['fisher_rsi'] = (numpy.exp(2 * rsi) - 1) / (numpy.exp(2 * rsi) + 1)

    # Inverse Fisher transform on RSI normalized, value [0.0, 100.0] (https://goo.gl/2JGGoy)
    dataframe['fisher_rsi_norma'] = 50 * (dataframe['fisher_rsi'] + 1)

    # Stoch
    stoch = ta.STOCH(dataframe)
    dataframe['slowd'] = stoch['slowd']
    dataframe['slowk'] = stoch['slowk']
    """
    # Stoch fast
    stoch_fast = ta.STOCHF(dataframe)
    dataframe['fastd'] = stoch_fast['fastd']
    dataframe['fastk'] = stoch_fast['fastk']
    """
    # Stoch RSI
    stoch_rsi = ta.STOCHRSI(dataframe)
    dataframe['fastd_rsi'] = stoch_rsi['fastd']
    dataframe['fastk_rsi'] = stoch_rsi['fastk']
    """

    # Overlap Studies
    # ------------------------------------

    # Previous Bollinger bands
    # Because ta.BBANDS implementation is broken with small numbers, it actually
    # returns middle band for all the three bands. Switch to qtpylib.bollinger_bands
    # and use middle band instead.
    dataframe['blower'] = ta.BBANDS(dataframe, nbdevup=2, nbdevdn=2)['lowerband']
    """
    # Bollinger bands
    """
    bollinger = qtpylib.bollinger_bands(qtpylib.typical_price(dataframe), window=20, stds=2)
    dataframe['bb_lowerband'] = bollinger['lower']
    dataframe['bb_middleband'] = bollinger['mid']
    dataframe['bb_upperband'] = bollinger['upper']

    # EMA - Exponential Moving Average
    dataframe['ema3'] = ta.EMA(dataframe, timeperiod=3)
    dataframe['ema5'] = ta.EMA(dataframe, timeperiod=5)
    dataframe['ema10'] = ta.EMA(dataframe, timeperiod=10)
    dataframe['ema50'] = ta.EMA(dataframe, timeperiod=50)
    dataframe['ema100'] = ta.EMA(dataframe, timeperiod=100)

    # SAR Parabol
    dataframe['sar'] = ta.SAR(dataframe)

    # SMA - Simple Moving Average
    dataframe['sma'] = ta.SMA(dataframe, timeperiod=40)

    # TEMA - Triple Exponential Moving Average
    dataframe['tema'] = ta.TEMA(dataframe, timeperiod=9)

    # Cycle Indicator
    # ------------------------------------
    # Hilbert Transform Indicator - SineWave
    hilbert = ta.HT_SINE(dataframe)
    dataframe['htsine'] = hilbert['sine']
    dataframe['htleadsine'] = hilbert['leadsine']

    # Pattern Recognition - Bullish candlestick patterns
    # ------------------------------------
    """
    # Hammer: values [0, 100]
    dataframe['CDLHAMMER'] = ta.CDLHAMMER(dataframe)

    # Inverted Hammer: values [0, 100]
    dataframe['CDLINVERTEDHAMMER'] = ta.CDLINVERTEDHAMMER(dataframe)

    # Dragonfly Doji: values [0, 100]
    dataframe['CDLDRAGONFLYDOJI'] = ta.CDLDRAGONFLYDOJI(dataframe)

    # Piercing Line: values [0, 100]
    dataframe['CDLPIERCING'] = ta.CDLPIERCING(dataframe) # values [0, 100]

    # Morningstar: values [0, 100]
    dataframe['CDLMORNINGSTAR'] = ta.CDLMORNINGSTAR(dataframe) # values [0, 100]

    # Three White Soldiers: values [0, 100]
    dataframe['CDL3WHITESOLDIERS'] = ta.CDL3WHITESOLDIERS(dataframe) # values [0, 100]
    """

    # Pattern Recognition - Bearish candlestick patterns
    # ------------------------------------
    """
    # Hanging Man: values [0, 100]
    dataframe['CDLHANGINGMAN'] = ta.CDLHANGINGMAN(dataframe)

    # Shooting Star: values [0, 100]
    dataframe['CDLSHOOTINGSTAR'] = ta.CDLSHOOTINGSTAR(dataframe)

    # Gravestone Doji: values [0, 100]
    dataframe['CDLGRAVESTONEDOJI'] = ta.CDLGRAVESTONEDOJI(dataframe)

    # Dark Cloud Cover: values [0, 100]
    dataframe['CDLDARKCLOUDCOVER'] = ta.CDLDARKCLOUDCOVER(dataframe)

    # Evening Doji Star: values [0, 100]
    dataframe['CDLEVENINGDOJISTAR'] = ta.CDLEVENINGDOJISTAR(dataframe)

    # Evening Star: values [0, 100]
    dataframe['CDLEVENINGSTAR'] = ta.CDLEVENINGSTAR(dataframe)
    """

    # Pattern Recognition - Bullish/Bearish candlestick patterns
    # ------------------------------------
    """
    # Three Line Strike: values [0, -100, 100]
    dataframe['CDL3LINESTRIKE'] = ta.CDL3LINESTRIKE(dataframe)

    # Spinning Top: values [0, -100, 100]
    dataframe['CDLSPINNINGTOP'] = ta.CDLSPINNINGTOP(dataframe) # values [0, -100, 100]

    # Engulfing: values [0, -100, 100]
    dataframe['CDLENGULFING'] = ta.CDLENGULFING(dataframe) # values [0, -100, 100]

    # Harami: values [0, -100, 100]
    dataframe['CDLHARAMI'] = ta.CDLHARAMI(dataframe) # values [0, -100, 100]

    # Three Outside Up/Down: values [0, -100, 100]
    dataframe['CDL3OUTSIDE'] = ta.CDL3OUTSIDE(dataframe) # values [0, -100, 100]

    # Three Inside Up/Down: values [0, -100, 100]
    dataframe['CDL3INSIDE'] = ta.CDL3INSIDE(dataframe) # values [0, -100, 100]
    """

    # Chart type
    # ------------------------------------
    # Heikinashi stategy
    heikinashi = qtpylib.heikinashi(dataframe)
    dataframe['ha_open'] = heikinashi['open']
    dataframe['ha_close'] = heikinashi['close']
    dataframe['ha_high'] = heikinashi['high']
    dataframe['ha_low'] = heikinashi['low']

    return dataframe


def populate_buy_trend(dataframe: DataFrame) -> DataFrame:
    """
    Based on TA indicators, populates the buy signal for the given dataframe
    :param dataframe: DataFrame
    :return: DataFrame with buy column
    """
    dataframe.loc[
        (
            (dataframe['rsi'] < 35) &
            (dataframe['fastd'] < 35) &
            (dataframe['adx'] > 30) &
            (dataframe['plus_di'] > 0.5)
        ) |
        (
            (dataframe['adx'] > 65) &
            (dataframe['plus_di'] > 0.5)
        ),
        'buy'] = 1

    return dataframe


def populate_sell_trend(dataframe: DataFrame) -> DataFrame:
    """
    Based on TA indicators, populates the sell signal for the given dataframe
    :param dataframe: DataFrame
    :return: DataFrame with buy column
    """
    dataframe.loc[
        (
            (
                (qtpylib.crossed_above(dataframe['rsi'], 70)) |
                (qtpylib.crossed_above(dataframe['fastd'], 70))
            ) &
            (dataframe['adx'] > 10) &
            (dataframe['minus_di'] > 0)
        ) |
        (
            (dataframe['adx'] > 70) &
            (dataframe['minus_di'] > 0.5)
        ),
        'sell'] = 1
    return dataframe


def analyze_ticker(ticker_history: List[Dict]) -> DataFrame:
    """
    Parses the given ticker history and returns a populated DataFrame
    add several TA indicators and buy signal to it
    :return DataFrame with ticker data and indicator data
    """
    dataframe = parse_ticker_dataframe(ticker_history)
    dataframe = populate_indicators(dataframe)
    dataframe = populate_buy_trend(dataframe)
    dataframe = populate_sell_trend(dataframe)
    return dataframe


def get_signal(pair: str) -> (bool, bool):
    """
    Calculates current signal based several technical analysis indicators
    :param pair: pair in format BTC_ANT or BTC-ANT
    :return: (True, False) if pair is good for buying and not for selling
    """
    ticker_hist = get_ticker_history(pair)
    if not ticker_hist:
        logger.warning('Empty ticker history for pair %s', pair)
        return (False, False)

    try:
        dataframe = analyze_ticker(ticker_hist)
    except ValueError as ex:
        logger.warning('Unable to analyze ticker for pair %s: %s', pair, str(ex))
        return (False, False)
    except Exception as ex:
        logger.exception('Unexpected error when analyzing ticker for pair %s: %s', pair, str(ex))
        return (False, False)

    if dataframe.empty:
<<<<<<< HEAD
        logger.warning('Empty dataframe for pair %s', pair)
        return False
=======
        return (False, False)
>>>>>>> a4b8db38

    latest = dataframe.iloc[-1]

    # Check if dataframe is out of date
    signal_date = arrow.get(latest['date'])
    if signal_date < arrow.now() - timedelta(minutes=10):
<<<<<<< HEAD
        logger.warning('Too old dataframe for pair %s', pair)
        return False

    # FIX: 20180109, there could be some confusion because we will make a
    #      boolean result (execute the action or not depending on the signal).
    #      But the above checks can also return False, and we hide that.
    result = latest[signal.value] == 1
    logger.debug('%s_trigger: %s (pair=%s, signal=%s)', signal.value, latest['date'], pair, result)
    return result
=======
        return (False, False)

    (buy, sell) = latest[SignalType.BUY.value] == 1, latest[SignalType.SELL.value] == 1
    logger.debug('trigger: %s (pair=%s) buy=%s sell=%s', latest['date'], pair, str(buy), str(sell))
    return (buy, sell)
>>>>>>> a4b8db38
<|MERGE_RESOLUTION|>--- conflicted
+++ resolved
@@ -281,6 +281,15 @@
     return dataframe
 
 
+# FIX: 20180109, there could be some confusion because we will make a
+#      boolean result (execute the action or not depending on the signal).
+#      But the above checks can also return False, and we hide that.
+#      20180119 Update to above fix, after an code update we now return
+#               a tuple (buy, sell). We could take advantage of this
+#               To distinguish an error from an non-signal situation (False, False)
+#               by just returning False.
+#               In short, if we return False it is error, If a tuple we
+#               get the signal situation.
 def get_signal(pair: str) -> (bool, bool):
     """
     Calculates current signal based several technical analysis indicators
@@ -302,32 +311,17 @@
         return (False, False)
 
     if dataframe.empty:
-<<<<<<< HEAD
         logger.warning('Empty dataframe for pair %s', pair)
-        return False
-=======
-        return (False, False)
->>>>>>> a4b8db38
+        return (False, False)
 
     latest = dataframe.iloc[-1]
 
     # Check if dataframe is out of date
     signal_date = arrow.get(latest['date'])
     if signal_date < arrow.now() - timedelta(minutes=10):
-<<<<<<< HEAD
         logger.warning('Too old dataframe for pair %s', pair)
-        return False
-
-    # FIX: 20180109, there could be some confusion because we will make a
-    #      boolean result (execute the action or not depending on the signal).
-    #      But the above checks can also return False, and we hide that.
-    result = latest[signal.value] == 1
-    logger.debug('%s_trigger: %s (pair=%s, signal=%s)', signal.value, latest['date'], pair, result)
-    return result
-=======
         return (False, False)
 
     (buy, sell) = latest[SignalType.BUY.value] == 1, latest[SignalType.SELL.value] == 1
     logger.debug('trigger: %s (pair=%s) buy=%s sell=%s', latest['date'], pair, str(buy), str(sell))
-    return (buy, sell)
->>>>>>> a4b8db38
+    return (buy, sell)