--- conflicted
+++ resolved
@@ -51,32 +51,7 @@
         """
         Send a message on the wrapped websocket
         """
-<<<<<<< HEAD
         await self._wrapped_ws.send(message)
-=======
-
-        # This block only runs if the queue is full, it will wait
-        # until self.drain_timeout for the relay to drain the outgoing queue
-        # We can't use asyncio.wait_for here because the queue may have been created with a
-        # different eventloop
-        if not self.is_closed():
-            start = time.time()
-            while self.queue.full():
-                await asyncio.sleep(1)
-                if (time.time() - start) > self.drain_timeout:
-                    return False
-
-            # If for some reason the queue is still full, just return False
-            try:
-                self.queue.put_nowait(data)
-            except asyncio.QueueFull:
-                return False
-
-            # If we got here everything is ok
-            return True
-        else:
-            return False
->>>>>>> 49ecc830
 
     async def recv(self):
         """
@@ -109,11 +84,6 @@
         except Exception:
             pass
 
-<<<<<<< HEAD
-        self._closed.set()
-
-=======
->>>>>>> 49ecc830
     def is_closed(self) -> bool:
         """
         Closed flag
