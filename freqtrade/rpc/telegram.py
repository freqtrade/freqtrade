--- conflicted
+++ resolved
@@ -247,12 +247,8 @@
 
         if msg['type'] in [RPCMessageType.ENTRY_FILL]:
             message += f"*Open Rate:* `{msg['open_rate']:.8f}`\n"
-<<<<<<< HEAD
             total = msg['amount'] * msg['open_rate']
-        elif msg['type'] in [RPCMessageType.BUY, RPCMessageType.SHORT]:
-=======
         elif msg['type'] in [RPCMessageType.ENTRY]:
->>>>>>> 5c019699
             message += f"*Open Rate:* `{msg['limit']:.8f}`\n"\
                        f"*Current Rate:* `{msg['current_rate']:.8f}`\n"
             total = msg['amount'] * msg['limit']
@@ -300,11 +296,10 @@
                 f" / {msg['profit_fiat']:.3f} {msg['fiat_currency']}")
         else:
             msg['profit_extra'] = ''
-<<<<<<< HEAD
         msg['profit_extra'] = (
             f" ({msg['gain']}: {msg['profit_amount']:.8f} {msg['stake_currency']}"
             f"{msg['profit_extra']})")
-        is_fill = msg['type'] == RPCMessageType.SELL_FILL
+        is_fill = msg['type'] == RPCMessageType.EXIT_FILL
         is_sub_trade = msg.get('sub_trade')
         is_sub_profit = msg['profit_amount'] != msg.get('cumulative_profit')
         profit_prefix = ('Sub ' if is_sub_profit
@@ -320,9 +315,6 @@
                        f"{msg['stake_currency']}{cp_extra}`)\n"
         else:
             cp_extra = ''
-=======
-        is_fill = msg['type'] == RPCMessageType.EXIT_FILL
->>>>>>> 5c019699
         message = (
             f"{msg['emoji']} *{msg['exchange']}:* "
             f"{'Exited' if is_fill else 'Exiting'} {msg['pair']} (#{msg['trade_id']})\n"
