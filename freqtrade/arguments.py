--- conflicted
+++ resolved
@@ -295,8 +295,6 @@
             default=None
         )
 
-<<<<<<< HEAD
-
         self.parser.add_argument(
             '--stop-loss',
             help='Renders stop/loss information in the main chart',
@@ -393,8 +391,6 @@
             default=None
         )
 
-=======
->>>>>>> e35c0410
     def testdata_dl_options(self) -> None:
         """
         Parses given arguments for testdata download
