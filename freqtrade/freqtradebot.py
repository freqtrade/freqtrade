--- conflicted
+++ resolved
@@ -707,7 +707,6 @@
         """
         # Walk through each pair and check if it needs changes
         for trade in Trade.get_open_trades():
-<<<<<<< HEAD
             # Do a wallets update (will be ratelimited to once per hour)
             self.wallets.update(False)
             try:
@@ -715,19 +714,6 @@
             except DependencyException as exception:
                 logger.warning(
                     f"Unable to adjust position of trade for {trade.pair}: {exception}")
-=======
-            # If there is any open orders, wait for them to finish.
-            # TODO Remove to allow mul open orders
-            if not trade.has_open_orders:
-                # Do a wallets update (will be ratelimited to once per hour)
-                self.wallets.update(False)
-                try:
-                    self.check_and_call_adjust_trade_position(trade)
-                except DependencyException as exception:
-                    logger.warning(
-                        f"Unable to adjust position of trade for {trade.pair}: {exception}"
-                    )
->>>>>>> 26b77333
 
     def check_and_call_adjust_trade_position(self, trade: Trade):
         """
