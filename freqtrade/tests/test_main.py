"""
Unit test file for main.py
"""

import logging
from unittest.mock import MagicMock
import pytest

<<<<<<< HEAD
from freqtrade.main import main, set_loggers
import freqtrade.tests.conftest as tt  # test tools
=======
import freqtrade.main as main
from freqtrade import DependencyException, OperationalException
from freqtrade.exchange import Exchanges
from freqtrade.main import (_process, check_handle_timedout, create_trade,
                            execute_sell, get_target_bid, handle_trade, init)
from freqtrade.misc import State, get_state
from freqtrade.persistence import Trade
from freqtrade.tests.conftest import log_has
>>>>>>> 4dca8481


def test_parse_args_backtesting(mocker) -> None:
    """
    Test that main() can start backtesting and also ensure we can pass some specific arguments
    further argument parsing is done in test_arguments.py
    """
    backtesting_mock = mocker.patch('freqtrade.optimize.backtesting.start', MagicMock())
    main(['backtesting'])
    assert backtesting_mock.call_count == 1
    call_args = backtesting_mock.call_args[0][0]
    assert call_args.config == 'config.json'
    assert call_args.live is False
    assert call_args.loglevel == 20
    assert call_args.subparser == 'backtesting'
    assert call_args.func is not None
    assert call_args.ticker_interval is None


def test_main_start_hyperopt(mocker) -> None:
    """
    Test that main() can start hyperopt
    """
    hyperopt_mock = mocker.patch('freqtrade.optimize.hyperopt.start', MagicMock())
    main(['hyperopt'])
    assert hyperopt_mock.call_count == 1
    call_args = hyperopt_mock.call_args[0][0]
    assert call_args.config == 'config.json'
    assert call_args.loglevel == 20
    assert call_args.subparser == 'hyperopt'
    assert call_args.func is not None


<<<<<<< HEAD
def test_set_loggers() -> None:
    """
    Test set_loggers() update the logger level for third-party libraries
    """
    previous_value1 = logging.getLogger('requests.packages.urllib3').level
    previous_value2 = logging.getLogger('telegram').level

    set_loggers()

    value1 = logging.getLogger('requests.packages.urllib3').level
    assert previous_value1 is not value1
    assert value1 is logging.INFO

    value2 = logging.getLogger('telegram').level
    assert previous_value2 is not value2
    assert value2 is logging.INFO


def test_main(mocker, caplog) -> None:
    """
    Test main() function
    In this test we are skipping the while True loop by throwing an exception.
    """
    mocker.patch.multiple(
        'freqtrade.freqtradebot.FreqtradeBot',
        _init_modules=MagicMock(),
        worker=MagicMock(
            side_effect=KeyboardInterrupt
        ),
        clean=MagicMock(),
    )
=======
def test_process_maybe_execute_buy(default_conf, mocker):
    mocker.patch.dict('freqtrade.main._CONF', default_conf)
    mocker.patch('freqtrade.main.create_trade', return_value=True)
    assert main.process_maybe_execute_buy(int(default_conf['ticker_interval']))
    mocker.patch('freqtrade.main.create_trade', return_value=False)
    assert not main.process_maybe_execute_buy(int(default_conf['ticker_interval']))


def test_process_maybe_execute_sell(default_conf, mocker):
    mocker.patch.dict('freqtrade.main._CONF', default_conf)
    mocker.patch('freqtrade.main.handle_trade', return_value=True)
    mocker.patch('freqtrade.exchange.get_order', return_value=1)
    trade = MagicMock()
    trade.open_order_id = '123'
    assert not main.process_maybe_execute_sell(trade, int(default_conf['ticker_interval']))
    trade.is_open = True
    trade.open_order_id = None
    # Assert we call handle_trade() if trade is feasible for execution
    assert main.process_maybe_execute_sell(trade, int(default_conf['ticker_interval']))


def test_process_maybe_execute_buy_exception(default_conf, mocker, caplog):
    caplog.set_level(logging.INFO)
    mocker.patch.dict('freqtrade.main._CONF', default_conf)
    mocker.patch('freqtrade.main.create_trade', MagicMock(side_effect=DependencyException))
    main.process_maybe_execute_buy(int(default_conf['ticker_interval']))
    assert log_has('Unable to create trade: ', caplog.record_tuples)


def test_process_trade_creation(default_conf, ticker, limit_buy_order, health, mocker):
    mocker.patch.dict('freqtrade.main._CONF', default_conf)
    mocker.patch.multiple('freqtrade.rpc', init=MagicMock(), send_msg=MagicMock())
    mocker.patch('freqtrade.main.get_signal', side_effect=lambda s, t: (True, False))
    mocker.patch.multiple('freqtrade.main.exchange',
                          validate_pairs=MagicMock(),
                          get_ticker=ticker,
                          get_wallet_health=health,
                          buy=MagicMock(return_value='mocked_limit_buy'),
                          get_order=MagicMock(return_value=limit_buy_order))
    init(default_conf, create_engine('sqlite://'))

    trades = Trade.query.filter(Trade.is_open.is_(True)).all()
    assert not trades

    result = _process(interval=int(default_conf['ticker_interval']))
    assert result is True

    trades = Trade.query.filter(Trade.is_open.is_(True)).all()
    assert len(trades) == 1
    trade = trades[0]
    assert trade is not None
    assert trade.stake_amount == default_conf['stake_amount']
    assert trade.is_open
    assert trade.open_date is not None
    assert trade.exchange == Exchanges.BITTREX.name
    assert trade.open_rate == 0.00001099
    assert trade.amount == 90.99181073703367


def test_process_exchange_failures(default_conf, ticker, health, mocker):
    mocker.patch.dict('freqtrade.main._CONF', default_conf)
    mocker.patch.multiple('freqtrade.rpc', init=MagicMock(), send_msg=MagicMock())
    mocker.patch('freqtrade.main.get_signal', side_effect=lambda s, t: (True, False))
    sleep_mock = mocker.patch('time.sleep', side_effect=lambda _: None)
    mocker.patch.multiple('freqtrade.main.exchange',
                          validate_pairs=MagicMock(),
                          get_ticker=ticker,
                          get_wallet_health=health,
                          buy=MagicMock(side_effect=requests.exceptions.RequestException))
    init(default_conf, create_engine('sqlite://'))
    result = _process(interval=int(default_conf['ticker_interval']))
    assert result is False
    assert sleep_mock.has_calls()


def test_process_operational_exception(default_conf, ticker, health, mocker):
    msg_mock = MagicMock()
    mocker.patch.dict('freqtrade.main._CONF', default_conf)
    mocker.patch.multiple('freqtrade.rpc', init=MagicMock(), send_msg=msg_mock)
    mocker.patch('freqtrade.main.get_signal', side_effect=lambda s, t: (True, False))
    mocker.patch.multiple('freqtrade.main.exchange',
                          validate_pairs=MagicMock(),
                          get_ticker=ticker,
                          get_wallet_health=health,
                          buy=MagicMock(side_effect=OperationalException))
    init(default_conf, create_engine('sqlite://'))
    assert get_state() == State.RUNNING

    result = _process(interval=int(default_conf['ticker_interval']))
    assert result is False
    assert get_state() == State.STOPPED
    assert 'OperationalException' in msg_mock.call_args_list[-1][0][0]


def test_process_trade_handling(default_conf, ticker, limit_buy_order, health, mocker):
    mocker.patch.dict('freqtrade.main._CONF', default_conf)
    mocker.patch.multiple('freqtrade.rpc', init=MagicMock(), send_msg=MagicMock())
    mocker.patch('freqtrade.main.get_signal', side_effect=lambda s, t: (True, False))
    mocker.patch.multiple('freqtrade.main.exchange',
                          validate_pairs=MagicMock(),
                          get_ticker=ticker,
                          get_wallet_health=health,
                          buy=MagicMock(return_value='mocked_limit_buy'),
                          get_order=MagicMock(return_value=limit_buy_order))
    init(default_conf, create_engine('sqlite://'))

    trades = Trade.query.filter(Trade.is_open.is_(True)).all()
    assert not trades
    result = _process(interval=int(default_conf['ticker_interval']))
    assert result is True
    trades = Trade.query.filter(Trade.is_open.is_(True)).all()
    assert len(trades) == 1

    result = _process(interval=int(default_conf['ticker_interval']))
    assert result is False


def test_create_trade(default_conf, ticker, limit_buy_order, mocker):
    mocker.patch.dict('freqtrade.main._CONF', default_conf)
    mocker.patch('freqtrade.main.get_signal', side_effect=lambda s, t: (True, False))
    mocker.patch.multiple('freqtrade.rpc', init=MagicMock(), send_msg=MagicMock())
    mocker.patch.multiple('freqtrade.main.exchange',
                          validate_pairs=MagicMock(),
                          get_ticker=ticker,
                          buy=MagicMock(return_value='mocked_limit_buy'))
    # Save state of current whitelist
    whitelist = copy.deepcopy(default_conf['exchange']['pair_whitelist'])

    init(default_conf, create_engine('sqlite://'))
    create_trade(0.001, int(default_conf['ticker_interval']))

    trade = Trade.query.first()
    assert trade is not None
    assert trade.stake_amount == 0.001
    assert trade.is_open
    assert trade.open_date is not None
    assert trade.exchange == Exchanges.BITTREX.name

    # Simulate fulfilled LIMIT_BUY order for trade
    trade.update(limit_buy_order)

    assert trade.open_rate == 0.00001099
    assert trade.amount == 90.99181073

    assert whitelist == default_conf['exchange']['pair_whitelist']


def test_create_trade_minimal_amount(default_conf, ticker, mocker):
    mocker.patch.dict('freqtrade.main._CONF', default_conf)
    mocker.patch.multiple('freqtrade.rpc', init=MagicMock(), send_msg=MagicMock())
    mocker.patch('freqtrade.main.get_signal', side_effect=lambda s, t: (True, False))
    buy_mock = mocker.patch(
        'freqtrade.main.exchange.buy', MagicMock(return_value='mocked_limit_buy')
    )
    mocker.patch.multiple('freqtrade.main.exchange',
                          validate_pairs=MagicMock(),
                          get_ticker=ticker)
    init(default_conf, create_engine('sqlite://'))
    min_stake_amount = 0.0005
    create_trade(min_stake_amount, int(default_conf['ticker_interval']))
    rate, amount = buy_mock.call_args[0][1], buy_mock.call_args[0][2]
    assert rate * amount >= min_stake_amount


def test_create_trade_no_stake_amount(default_conf, ticker, mocker):
    mocker.patch.dict('freqtrade.main._CONF', default_conf)
    mocker.patch('freqtrade.main.get_signal', side_effect=lambda s, t: (True, False))
    mocker.patch.multiple('freqtrade.rpc', init=MagicMock(), send_msg=MagicMock())
    mocker.patch.multiple('freqtrade.main.exchange',
                          validate_pairs=MagicMock(),
                          get_ticker=ticker,
                          buy=MagicMock(return_value='mocked_limit_buy'),
                          get_balance=MagicMock(return_value=default_conf['stake_amount'] * 0.5))
    with pytest.raises(DependencyException, match=r'.*stake amount.*'):
        create_trade(default_conf['stake_amount'], int(default_conf['ticker_interval']))


def test_create_trade_no_pairs(default_conf, ticker, mocker):
    mocker.patch.dict('freqtrade.main._CONF', default_conf)
    mocker.patch('freqtrade.main.get_signal', side_effect=lambda s, t: (True, False))
    mocker.patch.multiple('freqtrade.rpc', init=MagicMock(), send_msg=MagicMock())
    mocker.patch.multiple('freqtrade.main.exchange',
                          validate_pairs=MagicMock(),
                          get_ticker=ticker,
                          buy=MagicMock(return_value='mocked_limit_buy'))

    with pytest.raises(DependencyException, match=r'.*No currency pairs in whitelist.*'):
        conf = copy.deepcopy(default_conf)
        conf['exchange']['pair_whitelist'] = []
        mocker.patch.dict('freqtrade.main._CONF', conf)
        create_trade(default_conf['stake_amount'], int(default_conf['ticker_interval']))


def test_create_trade_no_pairs_after_blacklist(default_conf, ticker, mocker):
    mocker.patch.dict('freqtrade.main._CONF', default_conf)
    mocker.patch('freqtrade.main.get_signal', side_effect=lambda s, t: (True, False))
    mocker.patch.multiple('freqtrade.rpc', init=MagicMock(), send_msg=MagicMock())
    mocker.patch.multiple('freqtrade.main.exchange',
                          validate_pairs=MagicMock(),
                          get_ticker=ticker,
                          buy=MagicMock(return_value='mocked_limit_buy'))

    with pytest.raises(DependencyException, match=r'.*No currency pairs in whitelist.*'):
        conf = copy.deepcopy(default_conf)
        conf['exchange']['pair_whitelist'] = ["BTC_ETH"]
        conf['exchange']['pair_blacklist'] = ["BTC_ETH"]
        mocker.patch.dict('freqtrade.main._CONF', conf)
        create_trade(default_conf['stake_amount'], int(default_conf['ticker_interval']))


def test_create_trade_no_signal(default_conf, mocker):
    default_conf['dry_run'] = True
    mocker.patch.dict('freqtrade.main._CONF', default_conf)
    mocker.patch('freqtrade.main.get_signal', MagicMock(return_value=(False, False)))
    mocker.patch.multiple('freqtrade.exchange',
                          get_ticker_history=MagicMock(return_value=20))
    mocker.patch.multiple('freqtrade.main.exchange',
                          get_balance=MagicMock(return_value=20))
    stake_amount = 10
    Trade.query = MagicMock()
    Trade.query.filter = MagicMock()
    assert not create_trade(stake_amount, int(default_conf['ticker_interval']))


def test_handle_trade(default_conf, limit_buy_order, limit_sell_order, mocker):
    mocker.patch.dict('freqtrade.main._CONF', default_conf)
    mocker.patch('freqtrade.main.get_signal', side_effect=lambda s, t: (True, False))
    mocker.patch.multiple('freqtrade.rpc', init=MagicMock(), send_msg=MagicMock())
    mocker.patch.multiple('freqtrade.main.exchange',
                          validate_pairs=MagicMock(),
                          get_ticker=MagicMock(return_value={
                              'bid': 0.00001172,
                              'ask': 0.00001173,
                              'last': 0.00001172
                          }),
                          buy=MagicMock(return_value='mocked_limit_buy'),
                          sell=MagicMock(return_value='mocked_limit_sell'))
    mocker.patch.multiple('freqtrade.fiat_convert.Pymarketcap',
                          ticker=MagicMock(return_value={'price_usd': 15000.0}),
                          _cache_symbols=MagicMock(return_value={'BTC': 1}))
    init(default_conf, create_engine('sqlite://'))
    create_trade(0.001, int(default_conf['ticker_interval']))

    trade = Trade.query.first()
    assert trade

    trade.update(limit_buy_order)
    assert trade.is_open is True

    mocker.patch('freqtrade.main.get_signal', side_effect=lambda s, t: (False, True))
    assert handle_trade(trade, int(default_conf['ticker_interval'])) is True
    assert trade.open_order_id == 'mocked_limit_sell'

    # Simulate fulfilled LIMIT_SELL order for trade
    trade.update(limit_sell_order)

    assert trade.close_rate == 0.00001173
    assert trade.close_profit == 0.06201057
    assert trade.calc_profit() == 0.00006217
    assert trade.close_date is not None


def test_handle_overlpapping_signals(default_conf, ticker, mocker):
    default_conf.update({'experimental': {'use_sell_signal': True}})
    mocker.patch.dict('freqtrade.main._CONF', default_conf)

    mocker.patch('freqtrade.main.get_signal', side_effect=lambda s, t: (True, True))
    mocker.patch.multiple('freqtrade.rpc', init=MagicMock(), send_msg=MagicMock())
    mocker.patch.multiple('freqtrade.main.exchange',
                          validate_pairs=MagicMock(),
                          get_ticker=ticker,
                          buy=MagicMock(return_value='mocked_limit_buy'))
    mocker.patch('freqtrade.main.min_roi_reached', return_value=False)

    init(default_conf, create_engine('sqlite://'))
    create_trade(0.001, int(default_conf['ticker_interval']))

    # Buy and Sell triggering, so doing nothing ...
    trades = Trade.query.all()
    nb_trades = len(trades)
    assert nb_trades == 0

    # Buy is triggering, so buying ...
    mocker.patch('freqtrade.main.get_signal', side_effect=lambda s, t: (True, False))
    create_trade(0.001, int(default_conf['ticker_interval']))
    trades = Trade.query.all()
    nb_trades = len(trades)
    assert nb_trades == 1
    assert trades[0].is_open is True

    # Buy and Sell are not triggering, so doing nothing ...
    mocker.patch('freqtrade.main.get_signal', side_effect=lambda s, t: (False, False))
    assert handle_trade(trades[0], int(default_conf['ticker_interval'])) is False
    trades = Trade.query.all()
    nb_trades = len(trades)
    assert nb_trades == 1
    assert trades[0].is_open is True

    # Buy and Sell are triggering, so doing nothing ...
    mocker.patch('freqtrade.main.get_signal', side_effect=lambda s, t: (True, True))
    assert handle_trade(trades[0], int(default_conf['ticker_interval'])) is False
    trades = Trade.query.all()
    nb_trades = len(trades)
    assert nb_trades == 1
    assert trades[0].is_open is True

    # Sell is triggering, guess what : we are Selling!
    mocker.patch('freqtrade.main.get_signal', side_effect=lambda s, t: (False, True))
    trades = Trade.query.all()
    assert handle_trade(trades[0], int(default_conf['ticker_interval'])) is True


def test_handle_trade_roi(default_conf, ticker, mocker, caplog):
    caplog.set_level(logging.DEBUG)
    default_conf.update({'experimental': {'use_sell_signal': True}})
    mocker.patch.dict('freqtrade.main._CONF', default_conf)

    mocker.patch('freqtrade.main.get_signal', side_effect=lambda s, t: (True, False))
    mocker.patch.multiple('freqtrade.rpc', init=MagicMock(), send_msg=MagicMock())
    mocker.patch.multiple('freqtrade.main.exchange',
                          validate_pairs=MagicMock(),
                          get_ticker=ticker,
                          buy=MagicMock(return_value='mocked_limit_buy'))
    mocker.patch('freqtrade.main.min_roi_reached', return_value=True)

    init(default_conf, create_engine('sqlite://'))
    create_trade(0.001, int(default_conf['ticker_interval']))

    trade = Trade.query.first()
    trade.is_open = True

    # FIX: sniffing logs, suggest handle_trade should not execute_sell
    #      instead that responsibility should be moved out of handle_trade(),
    #      we might just want to check if we are in a sell condition without
    #      executing
    # if ROI is reached we must sell
    mocker.patch('freqtrade.main.get_signal', side_effect=lambda s, t: (False, True))
    assert handle_trade(trade, interval=int(default_conf['ticker_interval']))
    assert log_has('Required profit reached. Selling..', caplog.record_tuples)
    # if ROI is reached we must sell even if sell-signal is not signalled
    mocker.patch('freqtrade.main.get_signal', side_effect=lambda s, t: (False, True))
    assert handle_trade(trade, interval=int(default_conf['ticker_interval']))
    assert log_has('Required profit reached. Selling..', caplog.record_tuples)


def test_handle_trade_experimental(default_conf, ticker, mocker, caplog):
    caplog.set_level(logging.DEBUG)
    default_conf.update({'experimental': {'use_sell_signal': True}})
    mocker.patch.dict('freqtrade.main._CONF', default_conf)

    mocker.patch('freqtrade.main.get_signal', side_effect=lambda s, t: (True, False))
    mocker.patch.multiple('freqtrade.rpc', init=MagicMock(), send_msg=MagicMock())
    mocker.patch.multiple('freqtrade.main.exchange',
                          validate_pairs=MagicMock(),
                          get_ticker=ticker,
                          buy=MagicMock(return_value='mocked_limit_buy'))
    mocker.patch('freqtrade.main.min_roi_reached', return_value=False)

    init(default_conf, create_engine('sqlite://'))
    create_trade(0.001, int(default_conf['ticker_interval']))

    trade = Trade.query.first()
    trade.is_open = True

    mocker.patch('freqtrade.main.get_signal', side_effect=lambda s, t: (False, False))
    value_returned = handle_trade(trade, int(default_conf['ticker_interval']))
    assert value_returned is False
    mocker.patch('freqtrade.main.get_signal', side_effect=lambda s, t: (False, True))
    assert handle_trade(trade, int(default_conf['ticker_interval']))
    assert log_has('Sell signal received. Selling..', caplog.record_tuples)


def test_close_trade(default_conf, ticker, limit_buy_order, limit_sell_order, mocker):
    mocker.patch.dict('freqtrade.main._CONF', default_conf)
    mocker.patch('freqtrade.main.get_signal', side_effect=lambda s, t: (True, False))
    mocker.patch.multiple('freqtrade.rpc', init=MagicMock(), send_msg=MagicMock())
    mocker.patch.multiple('freqtrade.main.exchange',
                          validate_pairs=MagicMock(),
                          get_ticker=ticker,
                          buy=MagicMock(return_value='mocked_limit_buy'))

    # Create trade and sell it
    init(default_conf, create_engine('sqlite://'))
    create_trade(0.001, int(default_conf['ticker_interval']))

    trade = Trade.query.first()
    assert trade

    trade.update(limit_buy_order)
    trade.update(limit_sell_order)
    assert trade.is_open is False

    with pytest.raises(ValueError, match=r'.*closed trade.*'):
        handle_trade(trade, int(default_conf['ticker_interval']))
>>>>>>> 4dca8481

    args = ['-c', 'config.json.example']

    # Test Main + the KeyboardInterrupt exception
    with pytest.raises(SystemExit) as pytest_wrapped_e:
        main(args)
        tt.log_has('Starting freqtrade', caplog.record_tuples)
        tt.log_has('Got SIGINT, aborting ...', caplog.record_tuples)
        assert pytest_wrapped_e.type == SystemExit
        assert pytest_wrapped_e.value.code == 42

    # Test the BaseException case
    mocker.patch(
        'freqtrade.freqtradebot.FreqtradeBot.worker',
        MagicMock(side_effect=BaseException)
    )
    with pytest.raises(SystemExit):
        main(args)
        tt.log_has('Got fatal exception!', caplog.record_tuples)<|MERGE_RESOLUTION|>--- conflicted
+++ resolved
@@ -6,19 +6,8 @@
 from unittest.mock import MagicMock
 import pytest
 
-<<<<<<< HEAD
 from freqtrade.main import main, set_loggers
-import freqtrade.tests.conftest as tt  # test tools
-=======
-import freqtrade.main as main
-from freqtrade import DependencyException, OperationalException
-from freqtrade.exchange import Exchanges
-from freqtrade.main import (_process, check_handle_timedout, create_trade,
-                            execute_sell, get_target_bid, handle_trade, init)
-from freqtrade.misc import State, get_state
-from freqtrade.persistence import Trade
 from freqtrade.tests.conftest import log_has
->>>>>>> 4dca8481
 
 
 def test_parse_args_backtesting(mocker) -> None:
@@ -52,7 +41,6 @@
     assert call_args.func is not None
 
 
-<<<<<<< HEAD
 def test_set_loggers() -> None:
     """
     Test set_loggers() update the logger level for third-party libraries
@@ -84,410 +72,14 @@
         ),
         clean=MagicMock(),
     )
-=======
-def test_process_maybe_execute_buy(default_conf, mocker):
-    mocker.patch.dict('freqtrade.main._CONF', default_conf)
-    mocker.patch('freqtrade.main.create_trade', return_value=True)
-    assert main.process_maybe_execute_buy(int(default_conf['ticker_interval']))
-    mocker.patch('freqtrade.main.create_trade', return_value=False)
-    assert not main.process_maybe_execute_buy(int(default_conf['ticker_interval']))
-
-
-def test_process_maybe_execute_sell(default_conf, mocker):
-    mocker.patch.dict('freqtrade.main._CONF', default_conf)
-    mocker.patch('freqtrade.main.handle_trade', return_value=True)
-    mocker.patch('freqtrade.exchange.get_order', return_value=1)
-    trade = MagicMock()
-    trade.open_order_id = '123'
-    assert not main.process_maybe_execute_sell(trade, int(default_conf['ticker_interval']))
-    trade.is_open = True
-    trade.open_order_id = None
-    # Assert we call handle_trade() if trade is feasible for execution
-    assert main.process_maybe_execute_sell(trade, int(default_conf['ticker_interval']))
-
-
-def test_process_maybe_execute_buy_exception(default_conf, mocker, caplog):
-    caplog.set_level(logging.INFO)
-    mocker.patch.dict('freqtrade.main._CONF', default_conf)
-    mocker.patch('freqtrade.main.create_trade', MagicMock(side_effect=DependencyException))
-    main.process_maybe_execute_buy(int(default_conf['ticker_interval']))
-    assert log_has('Unable to create trade: ', caplog.record_tuples)
-
-
-def test_process_trade_creation(default_conf, ticker, limit_buy_order, health, mocker):
-    mocker.patch.dict('freqtrade.main._CONF', default_conf)
-    mocker.patch.multiple('freqtrade.rpc', init=MagicMock(), send_msg=MagicMock())
-    mocker.patch('freqtrade.main.get_signal', side_effect=lambda s, t: (True, False))
-    mocker.patch.multiple('freqtrade.main.exchange',
-                          validate_pairs=MagicMock(),
-                          get_ticker=ticker,
-                          get_wallet_health=health,
-                          buy=MagicMock(return_value='mocked_limit_buy'),
-                          get_order=MagicMock(return_value=limit_buy_order))
-    init(default_conf, create_engine('sqlite://'))
-
-    trades = Trade.query.filter(Trade.is_open.is_(True)).all()
-    assert not trades
-
-    result = _process(interval=int(default_conf['ticker_interval']))
-    assert result is True
-
-    trades = Trade.query.filter(Trade.is_open.is_(True)).all()
-    assert len(trades) == 1
-    trade = trades[0]
-    assert trade is not None
-    assert trade.stake_amount == default_conf['stake_amount']
-    assert trade.is_open
-    assert trade.open_date is not None
-    assert trade.exchange == Exchanges.BITTREX.name
-    assert trade.open_rate == 0.00001099
-    assert trade.amount == 90.99181073703367
-
-
-def test_process_exchange_failures(default_conf, ticker, health, mocker):
-    mocker.patch.dict('freqtrade.main._CONF', default_conf)
-    mocker.patch.multiple('freqtrade.rpc', init=MagicMock(), send_msg=MagicMock())
-    mocker.patch('freqtrade.main.get_signal', side_effect=lambda s, t: (True, False))
-    sleep_mock = mocker.patch('time.sleep', side_effect=lambda _: None)
-    mocker.patch.multiple('freqtrade.main.exchange',
-                          validate_pairs=MagicMock(),
-                          get_ticker=ticker,
-                          get_wallet_health=health,
-                          buy=MagicMock(side_effect=requests.exceptions.RequestException))
-    init(default_conf, create_engine('sqlite://'))
-    result = _process(interval=int(default_conf['ticker_interval']))
-    assert result is False
-    assert sleep_mock.has_calls()
-
-
-def test_process_operational_exception(default_conf, ticker, health, mocker):
-    msg_mock = MagicMock()
-    mocker.patch.dict('freqtrade.main._CONF', default_conf)
-    mocker.patch.multiple('freqtrade.rpc', init=MagicMock(), send_msg=msg_mock)
-    mocker.patch('freqtrade.main.get_signal', side_effect=lambda s, t: (True, False))
-    mocker.patch.multiple('freqtrade.main.exchange',
-                          validate_pairs=MagicMock(),
-                          get_ticker=ticker,
-                          get_wallet_health=health,
-                          buy=MagicMock(side_effect=OperationalException))
-    init(default_conf, create_engine('sqlite://'))
-    assert get_state() == State.RUNNING
-
-    result = _process(interval=int(default_conf['ticker_interval']))
-    assert result is False
-    assert get_state() == State.STOPPED
-    assert 'OperationalException' in msg_mock.call_args_list[-1][0][0]
-
-
-def test_process_trade_handling(default_conf, ticker, limit_buy_order, health, mocker):
-    mocker.patch.dict('freqtrade.main._CONF', default_conf)
-    mocker.patch.multiple('freqtrade.rpc', init=MagicMock(), send_msg=MagicMock())
-    mocker.patch('freqtrade.main.get_signal', side_effect=lambda s, t: (True, False))
-    mocker.patch.multiple('freqtrade.main.exchange',
-                          validate_pairs=MagicMock(),
-                          get_ticker=ticker,
-                          get_wallet_health=health,
-                          buy=MagicMock(return_value='mocked_limit_buy'),
-                          get_order=MagicMock(return_value=limit_buy_order))
-    init(default_conf, create_engine('sqlite://'))
-
-    trades = Trade.query.filter(Trade.is_open.is_(True)).all()
-    assert not trades
-    result = _process(interval=int(default_conf['ticker_interval']))
-    assert result is True
-    trades = Trade.query.filter(Trade.is_open.is_(True)).all()
-    assert len(trades) == 1
-
-    result = _process(interval=int(default_conf['ticker_interval']))
-    assert result is False
-
-
-def test_create_trade(default_conf, ticker, limit_buy_order, mocker):
-    mocker.patch.dict('freqtrade.main._CONF', default_conf)
-    mocker.patch('freqtrade.main.get_signal', side_effect=lambda s, t: (True, False))
-    mocker.patch.multiple('freqtrade.rpc', init=MagicMock(), send_msg=MagicMock())
-    mocker.patch.multiple('freqtrade.main.exchange',
-                          validate_pairs=MagicMock(),
-                          get_ticker=ticker,
-                          buy=MagicMock(return_value='mocked_limit_buy'))
-    # Save state of current whitelist
-    whitelist = copy.deepcopy(default_conf['exchange']['pair_whitelist'])
-
-    init(default_conf, create_engine('sqlite://'))
-    create_trade(0.001, int(default_conf['ticker_interval']))
-
-    trade = Trade.query.first()
-    assert trade is not None
-    assert trade.stake_amount == 0.001
-    assert trade.is_open
-    assert trade.open_date is not None
-    assert trade.exchange == Exchanges.BITTREX.name
-
-    # Simulate fulfilled LIMIT_BUY order for trade
-    trade.update(limit_buy_order)
-
-    assert trade.open_rate == 0.00001099
-    assert trade.amount == 90.99181073
-
-    assert whitelist == default_conf['exchange']['pair_whitelist']
-
-
-def test_create_trade_minimal_amount(default_conf, ticker, mocker):
-    mocker.patch.dict('freqtrade.main._CONF', default_conf)
-    mocker.patch.multiple('freqtrade.rpc', init=MagicMock(), send_msg=MagicMock())
-    mocker.patch('freqtrade.main.get_signal', side_effect=lambda s, t: (True, False))
-    buy_mock = mocker.patch(
-        'freqtrade.main.exchange.buy', MagicMock(return_value='mocked_limit_buy')
-    )
-    mocker.patch.multiple('freqtrade.main.exchange',
-                          validate_pairs=MagicMock(),
-                          get_ticker=ticker)
-    init(default_conf, create_engine('sqlite://'))
-    min_stake_amount = 0.0005
-    create_trade(min_stake_amount, int(default_conf['ticker_interval']))
-    rate, amount = buy_mock.call_args[0][1], buy_mock.call_args[0][2]
-    assert rate * amount >= min_stake_amount
-
-
-def test_create_trade_no_stake_amount(default_conf, ticker, mocker):
-    mocker.patch.dict('freqtrade.main._CONF', default_conf)
-    mocker.patch('freqtrade.main.get_signal', side_effect=lambda s, t: (True, False))
-    mocker.patch.multiple('freqtrade.rpc', init=MagicMock(), send_msg=MagicMock())
-    mocker.patch.multiple('freqtrade.main.exchange',
-                          validate_pairs=MagicMock(),
-                          get_ticker=ticker,
-                          buy=MagicMock(return_value='mocked_limit_buy'),
-                          get_balance=MagicMock(return_value=default_conf['stake_amount'] * 0.5))
-    with pytest.raises(DependencyException, match=r'.*stake amount.*'):
-        create_trade(default_conf['stake_amount'], int(default_conf['ticker_interval']))
-
-
-def test_create_trade_no_pairs(default_conf, ticker, mocker):
-    mocker.patch.dict('freqtrade.main._CONF', default_conf)
-    mocker.patch('freqtrade.main.get_signal', side_effect=lambda s, t: (True, False))
-    mocker.patch.multiple('freqtrade.rpc', init=MagicMock(), send_msg=MagicMock())
-    mocker.patch.multiple('freqtrade.main.exchange',
-                          validate_pairs=MagicMock(),
-                          get_ticker=ticker,
-                          buy=MagicMock(return_value='mocked_limit_buy'))
-
-    with pytest.raises(DependencyException, match=r'.*No currency pairs in whitelist.*'):
-        conf = copy.deepcopy(default_conf)
-        conf['exchange']['pair_whitelist'] = []
-        mocker.patch.dict('freqtrade.main._CONF', conf)
-        create_trade(default_conf['stake_amount'], int(default_conf['ticker_interval']))
-
-
-def test_create_trade_no_pairs_after_blacklist(default_conf, ticker, mocker):
-    mocker.patch.dict('freqtrade.main._CONF', default_conf)
-    mocker.patch('freqtrade.main.get_signal', side_effect=lambda s, t: (True, False))
-    mocker.patch.multiple('freqtrade.rpc', init=MagicMock(), send_msg=MagicMock())
-    mocker.patch.multiple('freqtrade.main.exchange',
-                          validate_pairs=MagicMock(),
-                          get_ticker=ticker,
-                          buy=MagicMock(return_value='mocked_limit_buy'))
-
-    with pytest.raises(DependencyException, match=r'.*No currency pairs in whitelist.*'):
-        conf = copy.deepcopy(default_conf)
-        conf['exchange']['pair_whitelist'] = ["BTC_ETH"]
-        conf['exchange']['pair_blacklist'] = ["BTC_ETH"]
-        mocker.patch.dict('freqtrade.main._CONF', conf)
-        create_trade(default_conf['stake_amount'], int(default_conf['ticker_interval']))
-
-
-def test_create_trade_no_signal(default_conf, mocker):
-    default_conf['dry_run'] = True
-    mocker.patch.dict('freqtrade.main._CONF', default_conf)
-    mocker.patch('freqtrade.main.get_signal', MagicMock(return_value=(False, False)))
-    mocker.patch.multiple('freqtrade.exchange',
-                          get_ticker_history=MagicMock(return_value=20))
-    mocker.patch.multiple('freqtrade.main.exchange',
-                          get_balance=MagicMock(return_value=20))
-    stake_amount = 10
-    Trade.query = MagicMock()
-    Trade.query.filter = MagicMock()
-    assert not create_trade(stake_amount, int(default_conf['ticker_interval']))
-
-
-def test_handle_trade(default_conf, limit_buy_order, limit_sell_order, mocker):
-    mocker.patch.dict('freqtrade.main._CONF', default_conf)
-    mocker.patch('freqtrade.main.get_signal', side_effect=lambda s, t: (True, False))
-    mocker.patch.multiple('freqtrade.rpc', init=MagicMock(), send_msg=MagicMock())
-    mocker.patch.multiple('freqtrade.main.exchange',
-                          validate_pairs=MagicMock(),
-                          get_ticker=MagicMock(return_value={
-                              'bid': 0.00001172,
-                              'ask': 0.00001173,
-                              'last': 0.00001172
-                          }),
-                          buy=MagicMock(return_value='mocked_limit_buy'),
-                          sell=MagicMock(return_value='mocked_limit_sell'))
-    mocker.patch.multiple('freqtrade.fiat_convert.Pymarketcap',
-                          ticker=MagicMock(return_value={'price_usd': 15000.0}),
-                          _cache_symbols=MagicMock(return_value={'BTC': 1}))
-    init(default_conf, create_engine('sqlite://'))
-    create_trade(0.001, int(default_conf['ticker_interval']))
-
-    trade = Trade.query.first()
-    assert trade
-
-    trade.update(limit_buy_order)
-    assert trade.is_open is True
-
-    mocker.patch('freqtrade.main.get_signal', side_effect=lambda s, t: (False, True))
-    assert handle_trade(trade, int(default_conf['ticker_interval'])) is True
-    assert trade.open_order_id == 'mocked_limit_sell'
-
-    # Simulate fulfilled LIMIT_SELL order for trade
-    trade.update(limit_sell_order)
-
-    assert trade.close_rate == 0.00001173
-    assert trade.close_profit == 0.06201057
-    assert trade.calc_profit() == 0.00006217
-    assert trade.close_date is not None
-
-
-def test_handle_overlpapping_signals(default_conf, ticker, mocker):
-    default_conf.update({'experimental': {'use_sell_signal': True}})
-    mocker.patch.dict('freqtrade.main._CONF', default_conf)
-
-    mocker.patch('freqtrade.main.get_signal', side_effect=lambda s, t: (True, True))
-    mocker.patch.multiple('freqtrade.rpc', init=MagicMock(), send_msg=MagicMock())
-    mocker.patch.multiple('freqtrade.main.exchange',
-                          validate_pairs=MagicMock(),
-                          get_ticker=ticker,
-                          buy=MagicMock(return_value='mocked_limit_buy'))
-    mocker.patch('freqtrade.main.min_roi_reached', return_value=False)
-
-    init(default_conf, create_engine('sqlite://'))
-    create_trade(0.001, int(default_conf['ticker_interval']))
-
-    # Buy and Sell triggering, so doing nothing ...
-    trades = Trade.query.all()
-    nb_trades = len(trades)
-    assert nb_trades == 0
-
-    # Buy is triggering, so buying ...
-    mocker.patch('freqtrade.main.get_signal', side_effect=lambda s, t: (True, False))
-    create_trade(0.001, int(default_conf['ticker_interval']))
-    trades = Trade.query.all()
-    nb_trades = len(trades)
-    assert nb_trades == 1
-    assert trades[0].is_open is True
-
-    # Buy and Sell are not triggering, so doing nothing ...
-    mocker.patch('freqtrade.main.get_signal', side_effect=lambda s, t: (False, False))
-    assert handle_trade(trades[0], int(default_conf['ticker_interval'])) is False
-    trades = Trade.query.all()
-    nb_trades = len(trades)
-    assert nb_trades == 1
-    assert trades[0].is_open is True
-
-    # Buy and Sell are triggering, so doing nothing ...
-    mocker.patch('freqtrade.main.get_signal', side_effect=lambda s, t: (True, True))
-    assert handle_trade(trades[0], int(default_conf['ticker_interval'])) is False
-    trades = Trade.query.all()
-    nb_trades = len(trades)
-    assert nb_trades == 1
-    assert trades[0].is_open is True
-
-    # Sell is triggering, guess what : we are Selling!
-    mocker.patch('freqtrade.main.get_signal', side_effect=lambda s, t: (False, True))
-    trades = Trade.query.all()
-    assert handle_trade(trades[0], int(default_conf['ticker_interval'])) is True
-
-
-def test_handle_trade_roi(default_conf, ticker, mocker, caplog):
-    caplog.set_level(logging.DEBUG)
-    default_conf.update({'experimental': {'use_sell_signal': True}})
-    mocker.patch.dict('freqtrade.main._CONF', default_conf)
-
-    mocker.patch('freqtrade.main.get_signal', side_effect=lambda s, t: (True, False))
-    mocker.patch.multiple('freqtrade.rpc', init=MagicMock(), send_msg=MagicMock())
-    mocker.patch.multiple('freqtrade.main.exchange',
-                          validate_pairs=MagicMock(),
-                          get_ticker=ticker,
-                          buy=MagicMock(return_value='mocked_limit_buy'))
-    mocker.patch('freqtrade.main.min_roi_reached', return_value=True)
-
-    init(default_conf, create_engine('sqlite://'))
-    create_trade(0.001, int(default_conf['ticker_interval']))
-
-    trade = Trade.query.first()
-    trade.is_open = True
-
-    # FIX: sniffing logs, suggest handle_trade should not execute_sell
-    #      instead that responsibility should be moved out of handle_trade(),
-    #      we might just want to check if we are in a sell condition without
-    #      executing
-    # if ROI is reached we must sell
-    mocker.patch('freqtrade.main.get_signal', side_effect=lambda s, t: (False, True))
-    assert handle_trade(trade, interval=int(default_conf['ticker_interval']))
-    assert log_has('Required profit reached. Selling..', caplog.record_tuples)
-    # if ROI is reached we must sell even if sell-signal is not signalled
-    mocker.patch('freqtrade.main.get_signal', side_effect=lambda s, t: (False, True))
-    assert handle_trade(trade, interval=int(default_conf['ticker_interval']))
-    assert log_has('Required profit reached. Selling..', caplog.record_tuples)
-
-
-def test_handle_trade_experimental(default_conf, ticker, mocker, caplog):
-    caplog.set_level(logging.DEBUG)
-    default_conf.update({'experimental': {'use_sell_signal': True}})
-    mocker.patch.dict('freqtrade.main._CONF', default_conf)
-
-    mocker.patch('freqtrade.main.get_signal', side_effect=lambda s, t: (True, False))
-    mocker.patch.multiple('freqtrade.rpc', init=MagicMock(), send_msg=MagicMock())
-    mocker.patch.multiple('freqtrade.main.exchange',
-                          validate_pairs=MagicMock(),
-                          get_ticker=ticker,
-                          buy=MagicMock(return_value='mocked_limit_buy'))
-    mocker.patch('freqtrade.main.min_roi_reached', return_value=False)
-
-    init(default_conf, create_engine('sqlite://'))
-    create_trade(0.001, int(default_conf['ticker_interval']))
-
-    trade = Trade.query.first()
-    trade.is_open = True
-
-    mocker.patch('freqtrade.main.get_signal', side_effect=lambda s, t: (False, False))
-    value_returned = handle_trade(trade, int(default_conf['ticker_interval']))
-    assert value_returned is False
-    mocker.patch('freqtrade.main.get_signal', side_effect=lambda s, t: (False, True))
-    assert handle_trade(trade, int(default_conf['ticker_interval']))
-    assert log_has('Sell signal received. Selling..', caplog.record_tuples)
-
-
-def test_close_trade(default_conf, ticker, limit_buy_order, limit_sell_order, mocker):
-    mocker.patch.dict('freqtrade.main._CONF', default_conf)
-    mocker.patch('freqtrade.main.get_signal', side_effect=lambda s, t: (True, False))
-    mocker.patch.multiple('freqtrade.rpc', init=MagicMock(), send_msg=MagicMock())
-    mocker.patch.multiple('freqtrade.main.exchange',
-                          validate_pairs=MagicMock(),
-                          get_ticker=ticker,
-                          buy=MagicMock(return_value='mocked_limit_buy'))
-
-    # Create trade and sell it
-    init(default_conf, create_engine('sqlite://'))
-    create_trade(0.001, int(default_conf['ticker_interval']))
-
-    trade = Trade.query.first()
-    assert trade
-
-    trade.update(limit_buy_order)
-    trade.update(limit_sell_order)
-    assert trade.is_open is False
-
-    with pytest.raises(ValueError, match=r'.*closed trade.*'):
-        handle_trade(trade, int(default_conf['ticker_interval']))
->>>>>>> 4dca8481
 
     args = ['-c', 'config.json.example']
 
     # Test Main + the KeyboardInterrupt exception
     with pytest.raises(SystemExit) as pytest_wrapped_e:
         main(args)
-        tt.log_has('Starting freqtrade', caplog.record_tuples)
-        tt.log_has('Got SIGINT, aborting ...', caplog.record_tuples)
+        log_has('Starting freqtrade', caplog.record_tuples)
+        log_has('Got SIGINT, aborting ...', caplog.record_tuples)
         assert pytest_wrapped_e.type == SystemExit
         assert pytest_wrapped_e.value.code == 42
 
@@ -498,4 +90,4 @@
     )
     with pytest.raises(SystemExit):
         main(args)
-        tt.log_has('Got fatal exception!', caplog.record_tuples)+        log_has('Got fatal exception!', caplog.record_tuples)