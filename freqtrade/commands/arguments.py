--- conflicted
+++ resolved
@@ -68,14 +68,9 @@
 ARGS_HYPEROPT_SHOW = ["hyperopt_list_best", "hyperopt_list_profitable", "hyperopt_show_index",
                       "print_json", "hyperopt_show_no_header"]
 
-<<<<<<< HEAD
-NO_CONF_REQURIED = ["convert-data", "convert-trade-data", "download-data",
-                    "list-timeframes", "list-markets", "list-pairs",
-                    "list-strategies", "hyperopt-list", "hyperopt-show",
-=======
-NO_CONF_REQURIED = ["download-data", "list-timeframes", "list-markets", "list-pairs",
-                    "list-strategies", "list-hyperopts", "hyperopt-list", "hyperopt-show",
->>>>>>> f41de384
+NO_CONF_REQURIED = ["convert-data", "convert-trade-data", "download-data", "list-timeframes",
+                    "list-markets", "list-pairs", "list-strategies",
+                    "list-hyperopts", "hyperopt-list", "hyperopt-show",
                     "plot-dataframe", "plot-profit"]
 
 NO_CONF_ALLOWED = ["create-userdir", "list-exchanges", "new-hyperopt", "new-strategy"]
