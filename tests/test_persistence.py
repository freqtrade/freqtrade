--- conflicted
+++ resolved
@@ -474,12 +474,8 @@
     assert trade.close_date is None
 
     trade.open_order_id = 'something'
-<<<<<<< HEAD
-    trade.update(enter_order)
-=======
-    oobj = Order.parse_from_ccxt_object(limit_buy_order_usdt, 'ADA/USDT', 'buy')
+    oobj = Order.parse_from_ccxt_object(enter_order, 'ADA/USDT', enter_side)
     trade.update_trade(oobj)
->>>>>>> 42df65d4
     assert trade.open_order_id is None
     assert trade.open_rate == open_rate
     assert trade.close_profit is None
@@ -492,12 +488,8 @@
 
     caplog.clear()
     trade.open_order_id = 'something'
-<<<<<<< HEAD
-    trade.update(exit_order)
-=======
-    oobj = Order.parse_from_ccxt_object(limit_sell_order_usdt, 'ADA/USDT', 'sell')
+    oobj = Order.parse_from_ccxt_object(exit_order, 'ADA/USDT', exit_side)
     trade.update_trade(oobj)
->>>>>>> 42df65d4
     assert trade.open_order_id is None
     assert trade.close_rate == close_rate
     assert trade.close_profit == profit
@@ -593,11 +585,14 @@
         funding_fees=funding_fees
     )
 
-<<<<<<< HEAD
     trade.open_order_id = f'something-{is_short}-{lev}-{exchange}'
 
-    trade.update(limit_buy_order_usdt)
-    trade.update(limit_sell_order_usdt)
+    oobj = Order.parse_from_ccxt_object(limit_buy_order_usdt, 'ADA/USDT', 'buy')
+    trade.update_trade(oobj)
+
+    oobj = Order.parse_from_ccxt_object(limit_sell_order_usdt, 'ADA/USDT', 'sell')
+    trade.update_trade(oobj)
+
     trade.open_rate = 2.0
     trade.close_rate = 2.2
     trade.recalc_open_trade_value()
@@ -605,21 +600,6 @@
     assert isclose(trade.calc_close_trade_value(), close_value)
     assert isclose(trade.calc_profit(), round(profit, 8))
     assert pytest.approx(trade.calc_profit_ratio()) == profit_ratio
-=======
-    trade.open_order_id = 'something'
-    oobj = Order.parse_from_ccxt_object(limit_buy_order_usdt, 'ADA/USDT', 'buy')
-    trade.update_trade(oobj)
-    assert trade._calc_open_trade_value() == 60.15
-    oobj = Order.parse_from_ccxt_object(limit_sell_order_usdt, 'ADA/USDT', 'sell')
-    trade.update_trade(oobj)
-    assert isclose(trade.calc_close_trade_value(), 65.835)
-
-    # Profit in USDT
-    assert trade.calc_profit() == 5.685
-
-    # Profit in percent
-    assert trade.calc_profit_ratio() == round(0.0945137157107232, 8)
->>>>>>> 42df65d4
 
 
 @pytest.mark.usefixtures("init_persistence")
@@ -768,11 +748,9 @@
         trading_mode=trading_mode
     )
     trade.open_order_id = 'open_trade'
-<<<<<<< HEAD
-=======
-    oobj = Order.parse_from_ccxt_object(limit_buy_order_usdt, 'ADA/USDT', 'buy')
+    oobj = Order.parse_from_ccxt_object(
+        limit_buy_order_usdt, 'ADA/USDT', 'sell' if is_short else 'buy')
     trade.update_trade(oobj)  # Buy @ 2.0
->>>>>>> 42df65d4
 
     # Get the open rate price with the standard fee rate
     assert trade._calc_open_trade_value() == result
@@ -825,7 +803,6 @@
         funding_fees=funding_fees
     )
     trade.open_order_id = 'close_trade'
-<<<<<<< HEAD
     assert round(trade.calc_close_trade_value(rate=close_rate, fee=fee_rate), 8) == result
 
 
@@ -898,21 +875,6 @@
         ('binance', True, 1, 2.2, 0.0025, -7.315, -0.12222222, futures, -1),
         ('binance', True, 3, 2.2, 0.0025, -7.315, -0.36666666, futures, -1),
     ])
-=======
-    oobj = Order.parse_from_ccxt_object(limit_buy_order_usdt, 'ADA/USDT', 'buy')
-    trade.update_trade(oobj)  # Buy @ 2.0
-
-    # Get the close rate price with a custom close rate and a regular fee rate
-    assert trade.calc_close_trade_value(rate=2.5) == 74.8125
-    # Get the close rate price with a custom close rate and a custom fee rate
-    assert trade.calc_close_trade_value(rate=2.5, fee=0.003) == 74.775
-    # Test when we apply a Sell order, and ask price with a custom fee rate
-    oobj = Order.parse_from_ccxt_object(limit_sell_order_usdt, 'ADA/USDT', 'sell')
-    trade.update_trade(oobj)
-    assert trade.calc_close_trade_value(fee=0.005) == 65.67
-
-
->>>>>>> 42df65d4
 @pytest.mark.usefixtures("init_persistence")
 def test_calc_profit(
     limit_buy_order_usdt,
@@ -1155,74 +1117,9 @@
         funding_fees=funding_fees
     )
     trade.open_order_id = 'something'
-<<<<<<< HEAD
 
     assert pytest.approx(trade.calc_profit(rate=close_rate)) == round(profit, 8)
     assert pytest.approx(trade.calc_profit_ratio(rate=close_rate)) == round(profit_ratio, 8)
-=======
-    oobj = Order.parse_from_ccxt_object(limit_buy_order_usdt, 'ADA/USDT', 'buy')
-
-    trade.update_trade(oobj)  # Buy @ 2.0
-
-    # Custom closing rate and regular fee rate
-    # Higher than open rate - 2.1 quote
-    assert trade.calc_profit(rate=2.1) == 2.6925
-    # Lower than open rate - 1.9 quote
-    assert trade.calc_profit(rate=1.9) == round(-3.292499999999997, 8)
-
-    # fee 0.003
-    # Higher than open rate - 2.1 quote
-    assert trade.calc_profit(rate=2.1, fee=0.003) == 2.661
-    # Lower than open rate - 1.9 quote
-    assert trade.calc_profit(rate=1.9, fee=0.003) == round(-3.320999999999998, 8)
-
-    # Test when we apply a Sell order. Sell higher than open rate @ 2.2
-    oobj = Order.parse_from_ccxt_object(limit_sell_order_usdt, 'ADA/USDT', 'sell')
-    trade.update_trade(oobj)
-    assert trade.calc_profit() == round(5.684999999999995, 8)
-
-    # Test with a custom fee rate on the close trade
-    assert trade.calc_profit(fee=0.003) == round(5.652000000000008, 8)
-
-
-@pytest.mark.usefixtures("init_persistence")
-def test_calc_profit_ratio(limit_buy_order_usdt, limit_sell_order_usdt, fee):
-    trade = Trade(
-        pair='ADA/USDT',
-        stake_amount=60.0,
-        amount=30.0,
-        open_rate=2.0,
-        fee_open=fee.return_value,
-        fee_close=fee.return_value,
-        exchange='binance'
-    )
-    trade.open_order_id = 'something'
-
-    oobj = Order.parse_from_ccxt_object(limit_buy_order_usdt, 'ADA/USDT', 'buy')
-    trade.update_trade(oobj)  # Buy @ 2.0
-
-    # Higher than open rate - 2.1 quote
-    assert trade.calc_profit_ratio(rate=2.1) == round(0.04476309226932673, 8)
-    # Lower than open rate - 1.9 quote
-    assert trade.calc_profit_ratio(rate=1.9) == round(-0.05473815461346632, 8)
-
-    # fee 0.003
-    # Higher than open rate - 2.1 quote
-    assert trade.calc_profit_ratio(rate=2.1, fee=0.003) == round(0.04423940149625927, 8)
-    # Lower than open rate - 1.9 quote
-    assert trade.calc_profit_ratio(rate=1.9, fee=0.003) == round(-0.05521197007481293, 8)
-
-    # Test when we apply a Sell order. Sell higher than open rate @ 2.2
-    oobj = Order.parse_from_ccxt_object(limit_sell_order_usdt, 'ADA/USDT', 'sell')
-    trade.update_trade(oobj)
-    assert trade.calc_profit_ratio() == round(0.0945137157107232, 8)
-
-    # Test with a custom fee rate on the close trade
-    assert trade.calc_profit_ratio(fee=0.003) == round(0.09396508728179565, 8)
-
-    trade.open_trade_value = 0.0
-    assert trade.calc_profit_ratio(fee=0.003) == 0.0
->>>>>>> 42df65d4
 
 
 @pytest.mark.usefixtures("init_persistence")
