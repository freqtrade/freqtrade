--- conflicted
+++ resolved
@@ -432,41 +432,7 @@
     assert res['latest_trade_timestamp'] == 0
 
     # Create some test data
-<<<<<<< HEAD
-    freqtradebot.enter_positions()
-    trade = Trade.query.first()
-    # Simulate fulfilled LIMIT_BUY order for trade
-    oobj = Order.parse_from_ccxt_object(limit_buy_order, limit_buy_order['symbol'], 'buy')
-    trade.update_trade(oobj)
-
-    # Update the ticker with a market going up
-    mocker.patch.multiple(
-        'freqtrade.exchange.Exchange',
-        fetch_ticker=ticker_sell_up
-    )
-    oobj = Order.parse_from_ccxt_object(limit_sell_order, limit_sell_order['symbol'], 'sell')
-    trade.update_trade(oobj)
-    trade.close_date = datetime.utcnow()
-    trade.is_open = False
-
-    freqtradebot.enter_positions()
-    trade = Trade.query.first()
-    # Simulate fulfilled LIMIT_BUY order for trade
-    oobj = Order.parse_from_ccxt_object(limit_buy_order, limit_buy_order['symbol'], 'buy')
-    trade.update_trade(oobj)
-
-    # Update the ticker with a market going up
-    mocker.patch.multiple(
-        'freqtrade.exchange.Exchange',
-        fetch_ticker=ticker_sell_up
-    )
-    oobj = Order.parse_from_ccxt_object(limit_sell_order, limit_sell_order['symbol'], 'sell')
-    trade.update_trade(oobj)
-    trade.close_date = datetime.utcnow()
-    trade.is_open = False
-=======
     create_mock_trades_usdt(fee)
->>>>>>> 01a68e10
 
     stats = rpc._rpc_trade_statistics(stake_currency, fiat_display_currency)
     assert pytest.approx(stats['profit_closed_coin']) == 9.83
