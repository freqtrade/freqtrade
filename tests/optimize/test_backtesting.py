# pragma pylint: disable=missing-docstring, W0212, line-too-long, C0103, unused-argument

import random
from datetime import datetime, timedelta, timezone
from pathlib import Path
from unittest.mock import MagicMock, PropertyMock

import numpy as np
import pandas as pd
import pytest
from arrow import Arrow

from freqtrade.commands.optimize_commands import setup_optimize_configuration, start_backtesting
from freqtrade.configuration import TimeRange
from freqtrade.data import history
from freqtrade.data.btanalysis import BT_DATA_COLUMNS, evaluate_result_multi
from freqtrade.data.converter import clean_ohlcv_dataframe
from freqtrade.data.dataprovider import DataProvider
from freqtrade.data.history import get_timerange
from freqtrade.enums import RunMode, SellType
from freqtrade.exceptions import DependencyException, OperationalException
from freqtrade.optimize.backtesting import Backtesting
from freqtrade.persistence import LocalTrade
from freqtrade.resolvers import StrategyResolver
from tests.conftest import (CURRENT_TEST_STRATEGY, get_args, log_has, log_has_re, patch_exchange,
                            patched_configuration_load_config_file)


ORDER_TYPES = [
    {
        'buy': 'limit',
        'sell': 'limit',
        'stoploss': 'limit',
        'stoploss_on_exchange': False
    },
    {
        'buy': 'limit',
        'sell': 'limit',
        'stoploss': 'limit',
        'stoploss_on_exchange': True
    }]


def trim_dictlist(dict_list, num):
    new = {}
    for pair, pair_data in dict_list.items():
        new[pair] = pair_data[num:].reset_index()
    return new


def load_data_test(what, testdatadir):
    timerange = TimeRange.parse_timerange('1510694220-1510700340')
    data = history.load_pair_history(pair='UNITTEST/BTC', datadir=testdatadir,
                                     timeframe='1m', timerange=timerange,
                                     drop_incomplete=False,
                                     fill_up_missing=False)

    base = 0.001
    if what == 'raise':
        data.loc[:, 'open'] = data.index * base
        data.loc[:, 'high'] = data.index * base + 0.0001
        data.loc[:, 'low'] = data.index * base - 0.0001
        data.loc[:, 'close'] = data.index * base

    if what == 'lower':
        data.loc[:, 'open'] = 1 - data.index * base
        data.loc[:, 'high'] = 1 - data.index * base + 0.0001
        data.loc[:, 'low'] = 1 - data.index * base - 0.0001
        data.loc[:, 'close'] = 1 - data.index * base

    if what == 'sine':
        hz = 0.1  # frequency
        data.loc[:, 'open'] = np.sin(data.index * hz) / 1000 + base
        data.loc[:, 'high'] = np.sin(data.index * hz) / 1000 + base + 0.0001
        data.loc[:, 'low'] = np.sin(data.index * hz) / 1000 + base - 0.0001
        data.loc[:, 'close'] = np.sin(data.index * hz) / 1000 + base

    return {'UNITTEST/BTC': clean_ohlcv_dataframe(data, timeframe='1m', pair='UNITTEST/BTC',
                                                  fill_missing=True)}


def simple_backtest(config, contour, mocker, testdatadir) -> None:
    patch_exchange(mocker)
    config['timeframe'] = '1m'
    backtesting = Backtesting(config)
    backtesting._set_strategy(backtesting.strategylist[0])

    data = load_data_test(contour, testdatadir)
    processed = backtesting.strategy.advise_all_indicators(data)
    min_date, max_date = get_timerange(processed)
    assert isinstance(processed, dict)
    results = backtesting.backtest(
        processed=processed,
        start_date=min_date,
        end_date=max_date,
        max_open_trades=1,
        position_stacking=False,
        enable_protections=config.get('enable_protections', False),
    )
    # results :: <class 'pandas.core.frame.DataFrame'>
    return results


# FIX: fixturize this?
def _make_backtest_conf(mocker, datadir, conf=None, pair='UNITTEST/BTC'):
    data = history.load_data(datadir=datadir, timeframe='1m', pairs=[pair])
    data = trim_dictlist(data, -201)
    patch_exchange(mocker)
    backtesting = Backtesting(conf)
    backtesting._set_strategy(backtesting.strategylist[0])
    processed = backtesting.strategy.advise_all_indicators(data)
    min_date, max_date = get_timerange(processed)
    return {
        'processed': processed,
        'start_date': min_date,
        'end_date': max_date,
        'max_open_trades': 10,
        'position_stacking': False,
    }


def _trend(signals, buy_value, sell_value):
    n = len(signals['low'])
    buy = np.zeros(n)
    sell = np.zeros(n)
    for i in range(0, len(signals['date'])):
        if random.random() > 0.5:  # Both buy and sell signals at same timeframe
            buy[i] = buy_value
            sell[i] = sell_value
    signals['enter_long'] = buy
    signals['exit_long'] = sell
    signals['enter_short'] = 0
    signals['exit_short'] = 0
    return signals


def _trend_alternate(dataframe=None, metadata=None):
    signals = dataframe
    low = signals['low']
    n = len(low)
    buy = np.zeros(n)
    sell = np.zeros(n)
    for i in range(0, len(buy)):
        if i % 2 == 0:
            buy[i] = 1
        else:
            sell[i] = 1
    signals['enter_long'] = buy
    signals['exit_long'] = sell
    signals['enter_short'] = 0
    signals['exit_short'] = 0
    return dataframe


# Unit tests
def test_setup_optimize_configuration_without_arguments(mocker, default_conf, caplog) -> None:
    patched_configuration_load_config_file(mocker, default_conf)

    args = [
        'backtesting',
        '--config', 'config.json',
        '--strategy', CURRENT_TEST_STRATEGY,
        '--export', 'none'
    ]

    config = setup_optimize_configuration(get_args(args), RunMode.BACKTEST)
    assert 'max_open_trades' in config
    assert 'stake_currency' in config
    assert 'stake_amount' in config
    assert 'exchange' in config
    assert 'pair_whitelist' in config['exchange']
    assert 'datadir' in config
    assert log_has('Using data directory: {} ...'.format(config['datadir']), caplog)
    assert 'timeframe' in config
    assert not log_has_re('Parameter -i/--ticker-interval detected .*', caplog)

    assert 'position_stacking' not in config
    assert not log_has('Parameter --enable-position-stacking detected ...', caplog)

    assert 'timerange' not in config
    assert 'export' in config
    assert config['export'] == 'none'
    assert 'runmode' in config
    assert config['runmode'] == RunMode.BACKTEST


def test_setup_bt_configuration_with_arguments(mocker, default_conf, caplog) -> None:
    patched_configuration_load_config_file(mocker, default_conf)
    mocker.patch(
        'freqtrade.configuration.configuration.create_datadir',
        lambda c, x: x
    )

    args = [
        'backtesting',
        '--config', 'config.json',
        '--strategy', CURRENT_TEST_STRATEGY,
        '--datadir', '/foo/bar',
        '--timeframe', '1m',
        '--enable-position-stacking',
        '--disable-max-market-positions',
        '--timerange', ':100',
        '--export-filename', 'foo_bar.json',
        '--fee', '0',
    ]

    config = setup_optimize_configuration(get_args(args), RunMode.BACKTEST)
    assert 'max_open_trades' in config
    assert 'stake_currency' in config
    assert 'stake_amount' in config
    assert 'exchange' in config
    assert 'pair_whitelist' in config['exchange']
    assert 'datadir' in config
    assert config['runmode'] == RunMode.BACKTEST

    assert log_has('Using data directory: {} ...'.format(config['datadir']), caplog)
    assert 'timeframe' in config
    assert log_has('Parameter -i/--timeframe detected ... Using timeframe: 1m ...',
                   caplog)

    assert 'position_stacking' in config
    assert log_has('Parameter --enable-position-stacking detected ...', caplog)

    assert 'use_max_market_positions' in config
    assert log_has('Parameter --disable-max-market-positions detected ...', caplog)
    assert log_has('max_open_trades set to unlimited ...', caplog)

    assert 'timerange' in config
    assert log_has('Parameter --timerange detected: {} ...'.format(config['timerange']), caplog)

    assert 'export' in config
    assert 'exportfilename' in config
    assert isinstance(config['exportfilename'], Path)
    assert log_has('Storing backtest results to {} ...'.format(config['exportfilename']), caplog)

    assert 'fee' in config
    assert log_has('Parameter --fee detected, setting fee to: {} ...'.format(config['fee']), caplog)


def test_setup_optimize_configuration_stake_amount(mocker, default_conf, caplog) -> None:

    patched_configuration_load_config_file(mocker, default_conf)

    args = [
        'backtesting',
        '--config', 'config.json',
        '--strategy', CURRENT_TEST_STRATEGY,
        '--stake-amount', '1',
        '--starting-balance', '2'
    ]

    conf = setup_optimize_configuration(get_args(args), RunMode.BACKTEST)
    assert isinstance(conf, dict)

    args = [
        'backtesting',
        '--config', 'config.json',
        '--strategy', CURRENT_TEST_STRATEGY,
        '--stake-amount', '1',
        '--starting-balance', '0.5'
    ]
    with pytest.raises(OperationalException, match=r"Starting balance .* smaller .*"):
        setup_optimize_configuration(get_args(args), RunMode.BACKTEST)


def test_start(mocker, fee, default_conf, caplog) -> None:
    start_mock = MagicMock()
    mocker.patch('freqtrade.exchange.Exchange.get_fee', fee)
    patch_exchange(mocker)
    mocker.patch('freqtrade.optimize.backtesting.Backtesting.start', start_mock)
    patched_configuration_load_config_file(mocker, default_conf)

    args = [
        'backtesting',
        '--config', 'config.json',
        '--strategy', CURRENT_TEST_STRATEGY,
    ]
    pargs = get_args(args)
    start_backtesting(pargs)
    assert log_has('Starting freqtrade in Backtesting mode', caplog)
    assert start_mock.call_count == 1


@pytest.mark.parametrize("order_types", ORDER_TYPES)
def test_backtesting_init(mocker, default_conf, order_types) -> None:
    """
    Check that stoploss_on_exchange is set to False while backtesting
    since backtesting assumes a perfect stoploss anyway.
    """
    default_conf["order_types"] = order_types
    patch_exchange(mocker)
    get_fee = mocker.patch('freqtrade.exchange.Exchange.get_fee', MagicMock(return_value=0.5))
    backtesting = Backtesting(default_conf)
    backtesting._set_strategy(backtesting.strategylist[0])
    assert backtesting.config == default_conf
    assert backtesting.timeframe == '5m'
    assert callable(backtesting.strategy.advise_all_indicators)
    assert callable(backtesting.strategy.advise_entry)
    assert callable(backtesting.strategy.advise_exit)
    assert isinstance(backtesting.strategy.dp, DataProvider)
    get_fee.assert_called()
    assert backtesting.fee == 0.5
    assert not backtesting.strategy.order_types["stoploss_on_exchange"]


def test_backtesting_init_no_timeframe(mocker, default_conf, caplog) -> None:
    patch_exchange(mocker)
    del default_conf['timeframe']
    default_conf['strategy_list'] = [CURRENT_TEST_STRATEGY,
                                     'SampleStrategy']

    mocker.patch('freqtrade.exchange.Exchange.get_fee', MagicMock(return_value=0.5))
    with pytest.raises(OperationalException):
        Backtesting(default_conf)
    log_has("Ticker-interval needs to be set in either configuration "
            "or as cli argument `--ticker-interval 5m`", caplog)


def test_data_with_fee(default_conf, mocker, testdatadir) -> None:
    patch_exchange(mocker)
    default_conf['fee'] = 0.1234

    fee_mock = mocker.patch('freqtrade.exchange.Exchange.get_fee', MagicMock(return_value=0.5))
    backtesting = Backtesting(default_conf)
    backtesting._set_strategy(backtesting.strategylist[0])
    assert backtesting.fee == 0.1234
    assert fee_mock.call_count == 0

    default_conf['fee'] = 0.0
    backtesting = Backtesting(default_conf)
    backtesting._set_strategy(backtesting.strategylist[0])
    assert backtesting.fee == 0.0
    assert fee_mock.call_count == 0


def test_data_to_dataframe_bt(default_conf, mocker, testdatadir) -> None:
    patch_exchange(mocker)
    timerange = TimeRange.parse_timerange('1510694220-1510700340')
    data = history.load_data(testdatadir, '1m', ['UNITTEST/BTC'], timerange=timerange,
                             fill_up_missing=True)
    backtesting = Backtesting(default_conf)
    backtesting._set_strategy(backtesting.strategylist[0])
    processed = backtesting.strategy.advise_all_indicators(data)
    assert len(processed['UNITTEST/BTC']) == 102

    # Load strategy to compare the result between Backtesting function and strategy are the same
    strategy = StrategyResolver.load_strategy(default_conf)

    processed2 = strategy.advise_all_indicators(data)
    assert processed['UNITTEST/BTC'].equals(processed2['UNITTEST/BTC'])


def test_backtest_abort(default_conf, mocker, testdatadir) -> None:
    patch_exchange(mocker)
    backtesting = Backtesting(default_conf)
    backtesting.check_abort()

    backtesting.abort = True

    with pytest.raises(DependencyException, match="Stop requested"):
        backtesting.check_abort()
    # abort flag resets
    assert backtesting.abort is False
    assert backtesting.progress.progress == 0


def test_backtesting_start(default_conf, mocker, testdatadir, caplog) -> None:
    def get_timerange(input1):
        return Arrow(2017, 11, 14, 21, 17), Arrow(2017, 11, 14, 22, 59)

    mocker.patch('freqtrade.data.history.get_timerange', get_timerange)
    patch_exchange(mocker)
    mocker.patch('freqtrade.optimize.backtesting.Backtesting.backtest')
    mocker.patch('freqtrade.optimize.backtesting.generate_backtest_stats')
    mocker.patch('freqtrade.optimize.backtesting.show_backtest_results')
    sbs = mocker.patch('freqtrade.optimize.backtesting.store_backtest_stats')
    mocker.patch('freqtrade.plugins.pairlistmanager.PairListManager.whitelist',
                 PropertyMock(return_value=['UNITTEST/BTC']))

    default_conf['timeframe'] = '1m'
    default_conf['datadir'] = testdatadir
    default_conf['export'] = 'trades'
    default_conf['exportfilename'] = 'export.txt'
    default_conf['timerange'] = '-1510694220'

    backtesting = Backtesting(default_conf)
    backtesting._set_strategy(backtesting.strategylist[0])
    backtesting.strategy.bot_loop_start = MagicMock()
    backtesting.start()
    # check the logs, that will contain the backtest result
    exists = [
        'Backtesting with data from 2017-11-14 21:17:00 '
        'up to 2017-11-14 22:59:00 (0 days).'
    ]
    for line in exists:
        assert log_has(line, caplog)
    assert backtesting.strategy.dp._pairlists is not None
    assert backtesting.strategy.bot_loop_start.call_count == 1
    assert sbs.call_count == 1


def test_backtesting_start_no_data(default_conf, mocker, caplog, testdatadir) -> None:
    def get_timerange(input1):
        return Arrow(2017, 11, 14, 21, 17), Arrow(2017, 11, 14, 22, 59)

    mocker.patch('freqtrade.data.history.history_utils.load_pair_history',
                 MagicMock(return_value=pd.DataFrame()))
    mocker.patch('freqtrade.data.history.get_timerange', get_timerange)
    patch_exchange(mocker)
    mocker.patch('freqtrade.optimize.backtesting.Backtesting.backtest')
    mocker.patch('freqtrade.plugins.pairlistmanager.PairListManager.whitelist',
                 PropertyMock(return_value=['UNITTEST/BTC']))

    default_conf['timeframe'] = "1m"
    default_conf['datadir'] = testdatadir
    default_conf['export'] = 'none'
    default_conf['timerange'] = '20180101-20180102'

    backtesting = Backtesting(default_conf)
    backtesting._set_strategy(backtesting.strategylist[0])
    with pytest.raises(OperationalException, match='No data found. Terminating.'):
        backtesting.start()


def test_backtesting_no_pair_left(default_conf, mocker, caplog, testdatadir) -> None:
    mocker.patch('freqtrade.exchange.Exchange.exchange_has', MagicMock(return_value=True))
    mocker.patch('freqtrade.data.history.history_utils.load_pair_history',
                 MagicMock(return_value=pd.DataFrame()))
    mocker.patch('freqtrade.data.history.get_timerange', get_timerange)
    patch_exchange(mocker)
    mocker.patch('freqtrade.optimize.backtesting.Backtesting.backtest')
    mocker.patch('freqtrade.plugins.pairlistmanager.PairListManager.whitelist',
                 PropertyMock(return_value=[]))

    default_conf['timeframe'] = "1m"
    default_conf['datadir'] = testdatadir
    default_conf['export'] = 'none'
    default_conf['timerange'] = '20180101-20180102'

    with pytest.raises(OperationalException, match='No pair in whitelist.'):
        Backtesting(default_conf)

    default_conf['pairlists'] = [{"method": "VolumePairList", "number_assets": 5}]
    with pytest.raises(OperationalException, match='VolumePairList not allowed for backtesting.'):
        Backtesting(default_conf)

    default_conf.update({
        'pairlists': [{"method": "StaticPairList"}],
        'timeframe_detail': '1d',
    })

    with pytest.raises(OperationalException,
                       match='Detail timeframe must be smaller than strategy timeframe.'):
        Backtesting(default_conf)


def test_backtesting_pairlist_list(default_conf, mocker, caplog, testdatadir, tickers) -> None:
    mocker.patch('freqtrade.exchange.Exchange.exchange_has', MagicMock(return_value=True))
    mocker.patch('freqtrade.exchange.Exchange.get_tickers', tickers)
    mocker.patch('freqtrade.exchange.Exchange.price_to_precision', lambda s, x, y: y)
    mocker.patch('freqtrade.data.history.get_timerange', get_timerange)
    patch_exchange(mocker)
    mocker.patch('freqtrade.optimize.backtesting.Backtesting.backtest')
    mocker.patch('freqtrade.plugins.pairlistmanager.PairListManager.whitelist',
                 PropertyMock(return_value=['XRP/BTC']))
    mocker.patch('freqtrade.plugins.pairlistmanager.PairListManager.refresh_pairlist')

    default_conf['ticker_interval'] = "1m"
    default_conf['datadir'] = testdatadir
    default_conf['export'] = 'none'
    # Use stoploss from strategy
    del default_conf['stoploss']
    default_conf['timerange'] = '20180101-20180102'

    default_conf['pairlists'] = [{"method": "VolumePairList", "number_assets": 5}]
    with pytest.raises(OperationalException, match='VolumePairList not allowed for backtesting.'):
        Backtesting(default_conf)

    default_conf['pairlists'] = [{"method": "StaticPairList"}, {"method": "PerformanceFilter"}]
    with pytest.raises(OperationalException,
                       match='PerformanceFilter not allowed for backtesting.'):
        Backtesting(default_conf)

    default_conf['pairlists'] = [{"method": "StaticPairList"}, {"method": "PrecisionFilter"}, ]
    Backtesting(default_conf)

    # Multiple strategies
    default_conf['strategy_list'] = [CURRENT_TEST_STRATEGY, 'TestStrategyLegacyV1']
    with pytest.raises(OperationalException,
                       match='PrecisionFilter not allowed for backtesting multiple strategies.'):
        Backtesting(default_conf)


def test_backtest__enter_trade(default_conf, fee, mocker) -> None:
    default_conf['use_sell_signal'] = False
    mocker.patch('freqtrade.exchange.Exchange.get_fee', fee)
    mocker.patch("freqtrade.exchange.Exchange.get_min_pair_stake_amount", return_value=0.00001)
    patch_exchange(mocker)
    default_conf['stake_amount'] = 'unlimited'
    default_conf['max_open_trades'] = 2
    backtesting = Backtesting(default_conf)
    backtesting._set_strategy(backtesting.strategylist[0])
    pair = 'UNITTEST/BTC'
    row = [
        pd.Timestamp(year=2020, month=1, day=1, hour=5, minute=0),
        1,  # Buy
        0.001,  # Open
        0.0011,  # Close
        0,  # Sell
        0.00099,  # Low
        0.0012,  # High
        '',  # Buy Signal Name
    ]
    trade = backtesting._enter_trade(pair, row=row, direction='long')
    assert isinstance(trade, LocalTrade)
    assert trade.stake_amount == 495

    # Fake 2 trades, so there's not enough amount for the next trade left.
    LocalTrade.trades_open.append(trade)
    LocalTrade.trades_open.append(trade)
    trade = backtesting._enter_trade(pair, row=row, direction='long')
    assert trade is None
    LocalTrade.trades_open.pop()
    trade = backtesting._enter_trade(pair, row=row, direction='long')
    assert trade is not None

    backtesting.strategy.custom_stake_amount = lambda **kwargs: 123.5
    trade = backtesting._enter_trade(pair, row=row, direction='long')
    assert trade
    assert trade.stake_amount == 123.5

    # In case of error - use proposed stake
    backtesting.strategy.custom_stake_amount = lambda **kwargs: 20 / 0
    trade = backtesting._enter_trade(pair, row=row, direction='long')
    assert trade
    assert trade.stake_amount == 495
    assert trade.is_short is False

    trade = backtesting._enter_trade(pair, row=row, direction='short')
    assert trade
    assert trade.stake_amount == 495
    assert trade.is_short is True

    # Stake-amount too high!
    mocker.patch("freqtrade.exchange.Exchange.get_min_pair_stake_amount", return_value=600.0)

    trade = backtesting._enter_trade(pair, row=row, direction='long')
    assert trade is None

    # Stake-amount throwing error
    mocker.patch("freqtrade.wallets.Wallets.get_trade_stake_amount",
                 side_effect=DependencyException)

    trade = backtesting._enter_trade(pair, row=row, direction='long')
    assert trade is None

    backtesting.cleanup()


def test_backtest__get_sell_trade_entry(default_conf, fee, mocker) -> None:
    default_conf['use_sell_signal'] = False
    mocker.patch('freqtrade.exchange.Exchange.get_fee', fee)
    mocker.patch("freqtrade.exchange.Exchange.get_min_pair_stake_amount", return_value=0.00001)
    patch_exchange(mocker)
    default_conf['timeframe_detail'] = '1m'
    default_conf['max_open_trades'] = 2
    backtesting = Backtesting(default_conf)
    backtesting._set_strategy(backtesting.strategylist[0])
    pair = 'UNITTEST/BTC'
    row = [
        pd.Timestamp(year=2020, month=1, day=1, hour=4, minute=55, tzinfo=timezone.utc),
        200,  # Open
        201.5,  # High
        195,  # Low
        201,  # Close
        1,  # enter_long
        0,  # exit_long
        0,  # enter_short
        0,  # exit_hsort
        '',  # Long Signal Name
        '',  # Short Signal Name
        '',  # Exit Signal Name
    ]

    trade = backtesting._enter_trade(pair, row=row, direction='long')
    assert isinstance(trade, LocalTrade)

    row_sell = [
        pd.Timestamp(year=2020, month=1, day=1, hour=5, minute=0, tzinfo=timezone.utc),
        200,  # Open
        210.5,  # High
        195,  # Low
        201,  # Close
        0,  # enter_long
        0,  # exit_long
        0,  # enter_short
        0,  # exit_short
        '',  # long Signal Name
        '',  # Short Signal Name
        '',  # Exit Signal Name

    ]
    row_detail = pd.DataFrame(
        [
            [
                pd.Timestamp(year=2020, month=1, day=1, hour=5, minute=0, tzinfo=timezone.utc),
                200, 200.1, 197, 199, 1, 0, 0, 0, '', '', '',
            ], [
                pd.Timestamp(year=2020, month=1, day=1, hour=5, minute=1, tzinfo=timezone.utc),
                199, 199.7, 199, 199.5, 0, 0, 0, 0, '', '', '',
            ], [
                pd.Timestamp(year=2020, month=1, day=1, hour=5, minute=2, tzinfo=timezone.utc),
                199.5, 200.8, 199, 200.9, 0, 0, 0, 0, '', '', '',
            ], [
                pd.Timestamp(year=2020, month=1, day=1, hour=5, minute=3, tzinfo=timezone.utc),
                200.5, 210.5, 193, 210.5, 0, 0, 0, 0, '', '', '',  # ROI sell (?)
            ], [
                pd.Timestamp(year=2020, month=1, day=1, hour=5, minute=4, tzinfo=timezone.utc),
                200, 200.1, 193, 199, 0, 0, 0, 0, '', '', '',
            ],
        ], columns=['date', 'open', 'high', 'low', 'close', 'enter_long', 'exit_long',
                    'enter_short', 'exit_short', 'long_tag', 'short_tag', 'exit_tag']
    )

    # No data available.
    res = backtesting._get_sell_trade_entry(trade, row_sell)
    assert res is not None
    assert res.sell_reason == SellType.ROI.value
    assert res.close_date_utc == datetime(2020, 1, 1, 5, 0, tzinfo=timezone.utc)

    # Enter new trade
    trade = backtesting._enter_trade(pair, row=row, direction='long')
    assert isinstance(trade, LocalTrade)
    # Assign empty ... no result.
    backtesting.detail_data[pair] = pd.DataFrame(
        [], columns=['date', 'open', 'high', 'low', 'close', 'enter_long', 'exit_long',
                     'enter_short', 'exit_short', 'long_tag', 'short_tag', 'exit_tag'])

    res = backtesting._get_sell_trade_entry(trade, row)
    assert res is None

    # Assign backtest-detail data
    backtesting.detail_data[pair] = row_detail

    res = backtesting._get_sell_trade_entry(trade, row_sell)
    assert res is not None
    assert res.sell_reason == SellType.ROI.value
    # Sell at minute 3 (not available above!)
    assert res.close_date_utc == datetime(2020, 1, 1, 5, 3, tzinfo=timezone.utc)
    assert round(res.close_rate, 3) == round(209.0225, 3)


def test_backtest_one(default_conf, fee, mocker, testdatadir) -> None:
    default_conf['use_sell_signal'] = False
    mocker.patch('freqtrade.exchange.Exchange.get_fee', fee)
    mocker.patch("freqtrade.exchange.Exchange.get_min_pair_stake_amount", return_value=0.00001)
    patch_exchange(mocker)
    backtesting = Backtesting(default_conf)
    backtesting._set_strategy(backtesting.strategylist[0])
    pair = 'UNITTEST/BTC'
    timerange = TimeRange('date', None, 1517227800, 0)
    data = history.load_data(datadir=testdatadir, timeframe='5m', pairs=['UNITTEST/BTC'],
                             timerange=timerange)
    processed = backtesting.strategy.advise_all_indicators(data)
    min_date, max_date = get_timerange(processed)
    result = backtesting.backtest(
        processed=processed,
        start_date=min_date,
        end_date=max_date,
        max_open_trades=10,
        position_stacking=False,
    )
    results = result['results']
    assert not results.empty
    assert len(results) == 2

    expected = pd.DataFrame(
        {'pair': [pair, pair],
         'stake_amount': [0.001, 0.001],
         'amount': [0.00957442, 0.0097064],
         'open_date': pd.to_datetime([Arrow(2018, 1, 29, 18, 40, 0).datetime,
                                      Arrow(2018, 1, 30, 3, 30, 0).datetime], utc=True
                                     ),
         'close_date': pd.to_datetime([Arrow(2018, 1, 29, 22, 35, 0).datetime,
                                       Arrow(2018, 1, 30, 4, 10, 0).datetime], utc=True),
         'open_rate': [0.104445, 0.10302485],
         'close_rate': [0.104969, 0.103541],
         'fee_open': [0.0025, 0.0025],
         'fee_close': [0.0025, 0.0025],
         'trade_duration': [235, 40],
         'profit_ratio': [0.0, 0.0],
         'profit_abs': [0.0, 0.0],
         'sell_reason': [SellType.ROI.value, SellType.ROI.value],
         'initial_stop_loss_abs': [0.0940005, 0.09272236],
         'initial_stop_loss_ratio': [-0.1, -0.1],
         'stop_loss_abs': [0.0940005, 0.09272236],
         'stop_loss_ratio': [-0.1, -0.1],
         'min_rate': [0.10370188, 0.10300000000000001],
         'max_rate': [0.10501, 0.1038888],
         'is_open': [False, False],
<<<<<<< HEAD
         'enter_tag': [None, None]
=======
         'buy_tag': [None, None],
         "is_short": [False, False],
>>>>>>> aad37bb8
         })
    pd.testing.assert_frame_equal(results, expected)
    data_pair = processed[pair]
    for _, t in results.iterrows():
        ln = data_pair.loc[data_pair["date"] == t["open_date"]]
        # Check open trade rate alignes to open rate
        assert ln is not None
        assert round(ln.iloc[0]["open"], 6) == round(t["open_rate"], 6)
        # check close trade rate alignes to close rate or is between high and low
        ln = data_pair.loc[data_pair["date"] == t["close_date"]]
        assert (round(ln.iloc[0]["open"], 6) == round(t["close_rate"], 6) or
                round(ln.iloc[0]["low"], 6) < round(
                t["close_rate"], 6) < round(ln.iloc[0]["high"], 6))


def test_backtest_1min_timeframe(default_conf, fee, mocker, testdatadir) -> None:
    default_conf['use_sell_signal'] = False
    mocker.patch('freqtrade.exchange.Exchange.get_fee', fee)
    mocker.patch("freqtrade.exchange.Exchange.get_min_pair_stake_amount", return_value=0.00001)
    patch_exchange(mocker)
    backtesting = Backtesting(default_conf)
    backtesting._set_strategy(backtesting.strategylist[0])

    # Run a backtesting for an exiting 1min timeframe
    timerange = TimeRange.parse_timerange('1510688220-1510700340')
    data = history.load_data(datadir=testdatadir, timeframe='1m', pairs=['UNITTEST/BTC'],
                             timerange=timerange)
    processed = backtesting.strategy.advise_all_indicators(data)
    min_date, max_date = get_timerange(processed)
    results = backtesting.backtest(
        processed=processed,
        start_date=min_date,
        end_date=max_date,
        max_open_trades=1,
        position_stacking=False,
    )
    assert not results['results'].empty
    assert len(results['results']) == 1


def test_processed(default_conf, mocker, testdatadir) -> None:
    patch_exchange(mocker)
    backtesting = Backtesting(default_conf)
    backtesting._set_strategy(backtesting.strategylist[0])

    dict_of_tickerrows = load_data_test('raise', testdatadir)
    dataframes = backtesting.strategy.advise_all_indicators(dict_of_tickerrows)
    dataframe = dataframes['UNITTEST/BTC']
    cols = dataframe.columns
    # assert the dataframe got some of the indicator columns
    for col in ['close', 'high', 'low', 'open', 'date',
                'ema10', 'rsi', 'fastd', 'plus_di']:
        assert col in cols


def test_backtest_pricecontours_protections(default_conf, fee, mocker, testdatadir) -> None:
    # While this test IS a copy of test_backtest_pricecontours, it's needed to ensure
    # results do not carry-over to the next run, which is not given by using parametrize.
    default_conf['protections'] = [
        {
            "method": "CooldownPeriod",
            "stop_duration": 3,
        }]

    default_conf['enable_protections'] = True
    mocker.patch('freqtrade.exchange.Exchange.get_fee', fee)
    mocker.patch("freqtrade.exchange.Exchange.get_min_pair_stake_amount", return_value=0.00001)
    tests = [
        ['sine', 9],
        ['raise', 10],
        ['lower', 0],
        ['sine', 9],
        ['raise', 10],
    ]
    # While buy-signals are unrealistic, running backtesting
    # over and over again should not cause different results
    for [contour, numres] in tests:
        assert len(simple_backtest(default_conf, contour, mocker, testdatadir)['results']) == numres


@pytest.mark.parametrize('protections,contour,expected', [
    (None, 'sine', 35),
    (None, 'raise', 19),
    (None, 'lower', 0),
    (None, 'sine', 35),
    (None, 'raise', 19),
    ([{"method": "CooldownPeriod", "stop_duration": 3}], 'sine', 9),
    ([{"method": "CooldownPeriod", "stop_duration": 3}], 'raise', 10),
    ([{"method": "CooldownPeriod", "stop_duration": 3}], 'lower', 0),
    ([{"method": "CooldownPeriod", "stop_duration": 3}], 'sine', 9),
    ([{"method": "CooldownPeriod", "stop_duration": 3}], 'raise', 10),
])
def test_backtest_pricecontours(default_conf, fee, mocker, testdatadir,
                                protections, contour, expected) -> None:
    if protections:
        default_conf['protections'] = protections
        default_conf['enable_protections'] = True

    mocker.patch("freqtrade.exchange.Exchange.get_min_pair_stake_amount", return_value=0.00001)
    mocker.patch('freqtrade.exchange.Exchange.get_fee', fee)
    # While buy-signals are unrealistic, running backtesting
    # over and over again should not cause different results
    assert len(simple_backtest(default_conf, contour, mocker, testdatadir)['results']) == expected


def test_backtest_clash_buy_sell(mocker, default_conf, testdatadir):
    # Override the default buy trend function in our StrategyTest
    def fun(dataframe=None, pair=None):
        buy_value = 1
        sell_value = 1
        return _trend(dataframe, buy_value, sell_value)

    backtest_conf = _make_backtest_conf(mocker, conf=default_conf, datadir=testdatadir)
    backtesting = Backtesting(default_conf)
    backtesting._set_strategy(backtesting.strategylist[0])
    backtesting.strategy.advise_entry = fun  # Override
    backtesting.strategy.advise_exit = fun  # Override
    result = backtesting.backtest(**backtest_conf)
    assert result['results'].empty


def test_backtest_only_sell(mocker, default_conf, testdatadir):
    # Override the default buy trend function in our StrategyTest
    def fun(dataframe=None, pair=None):
        buy_value = 0
        sell_value = 1
        return _trend(dataframe, buy_value, sell_value)

    backtest_conf = _make_backtest_conf(mocker, conf=default_conf, datadir=testdatadir)
    backtesting = Backtesting(default_conf)
    backtesting._set_strategy(backtesting.strategylist[0])
    backtesting.strategy.advise_entry = fun  # Override
    backtesting.strategy.advise_exit = fun  # Override
    result = backtesting.backtest(**backtest_conf)
    assert result['results'].empty


def test_backtest_alternate_buy_sell(default_conf, fee, mocker, testdatadir):
    mocker.patch("freqtrade.exchange.Exchange.get_min_pair_stake_amount", return_value=0.00001)
    mocker.patch('freqtrade.exchange.Exchange.get_fee', fee)
    backtest_conf = _make_backtest_conf(mocker, conf=default_conf,
                                        pair='UNITTEST/BTC', datadir=testdatadir)
    default_conf['timeframe'] = '1m'
    backtesting = Backtesting(default_conf)
    backtesting.required_startup = 0
    backtesting._set_strategy(backtesting.strategylist[0])
    backtesting.strategy.advise_entry = _trend_alternate  # Override
    backtesting.strategy.advise_exit = _trend_alternate  # Override
    result = backtesting.backtest(**backtest_conf)
    # 200 candles in backtest data
    # won't buy on first (shifted by 1)
    # 100 buys signals
    results = result['results']
    assert len(results) == 100
    # Cached data should be 200
    analyzed_df = backtesting.dataprovider.get_analyzed_dataframe('UNITTEST/BTC', '1m')[0]
    assert len(analyzed_df) == 200
    # Expect last candle to be 1 below end date (as the last candle is assumed as "incomplete"
    # during backtesting)
    expected_last_candle_date = backtest_conf['end_date'] - timedelta(minutes=1)
    assert analyzed_df.iloc[-1]['date'].to_pydatetime() == expected_last_candle_date

    # One trade was force-closed at the end
    assert len(results.loc[results['is_open']]) == 0


@pytest.mark.parametrize("pair", ['ADA/BTC', 'LTC/BTC'])
@pytest.mark.parametrize("tres", [0, 20, 30])
def test_backtest_multi_pair(default_conf, fee, mocker, tres, pair, testdatadir):

    def _trend_alternate_hold(dataframe=None, metadata=None):
        """
        Buy every xth candle - sell every other xth -2 (hold on to pairs a bit)
        """
        if metadata['pair'] in ('ETH/BTC', 'LTC/BTC'):
            multi = 20
        else:
            multi = 18
        dataframe['enter_long'] = np.where(dataframe.index % multi == 0, 1, 0)
        dataframe['exit_long'] = np.where((dataframe.index + multi - 2) % multi == 0, 1, 0)
        dataframe['enter_short'] = 0
        dataframe['exit_short'] = 0
        return dataframe

    mocker.patch("freqtrade.exchange.Exchange.get_min_pair_stake_amount", return_value=0.00001)
    mocker.patch('freqtrade.exchange.Exchange.get_fee', fee)
    patch_exchange(mocker)

    pairs = ['ADA/BTC', 'DASH/BTC', 'ETH/BTC', 'LTC/BTC', 'NXT/BTC']
    data = history.load_data(datadir=testdatadir, timeframe='5m', pairs=pairs)
    # Only use 500 lines to increase performance
    data = trim_dictlist(data, -500)

    # Remove data for one pair from the beginning of the data
    if tres > 0:
        data[pair] = data[pair][tres:].reset_index()
    default_conf['timeframe'] = '5m'

    backtesting = Backtesting(default_conf)
    backtesting._set_strategy(backtesting.strategylist[0])
    backtesting.strategy.advise_entry = _trend_alternate_hold  # Override
    backtesting.strategy.advise_exit = _trend_alternate_hold  # Override

    processed = backtesting.strategy.advise_all_indicators(data)
    min_date, max_date = get_timerange(processed)
    backtest_conf = {
        'processed': processed,
        'start_date': min_date,
        'end_date': max_date,
        'max_open_trades': 3,
        'position_stacking': False,
    }

    results = backtesting.backtest(**backtest_conf)

    # Make sure we have parallel trades
    assert len(evaluate_result_multi(results['results'], '5m', 2)) > 0
    # make sure we don't have trades with more than configured max_open_trades
    assert len(evaluate_result_multi(results['results'], '5m', 3)) == 0

    # Cached data correctly removed amounts
    offset = 1 if tres == 0 else 0
    removed_candles = len(data[pair]) - offset - backtesting.strategy.startup_candle_count
    assert len(backtesting.dataprovider.get_analyzed_dataframe(pair, '5m')[0]) == removed_candles
    assert len(backtesting.dataprovider.get_analyzed_dataframe(
        'NXT/BTC', '5m')[0]) == len(data['NXT/BTC']) - 1 - backtesting.strategy.startup_candle_count

    backtest_conf = {
        'processed': processed,
        'start_date': min_date,
        'end_date': max_date,
        'max_open_trades': 1,
        'position_stacking': False,
    }
    results = backtesting.backtest(**backtest_conf)
    assert len(evaluate_result_multi(results['results'], '5m', 1)) == 0


def test_backtest_start_timerange(default_conf, mocker, caplog, testdatadir):

    patch_exchange(mocker)
    mocker.patch('freqtrade.optimize.backtesting.Backtesting.backtest')
    mocker.patch('freqtrade.optimize.backtesting.generate_backtest_stats')
    mocker.patch('freqtrade.optimize.backtesting.show_backtest_results')
    mocker.patch('freqtrade.plugins.pairlistmanager.PairListManager.whitelist',
                 PropertyMock(return_value=['UNITTEST/BTC']))
    patched_configuration_load_config_file(mocker, default_conf)

    args = [
        'backtesting',
        '--config', 'config.json',
        '--strategy', CURRENT_TEST_STRATEGY,
        '--datadir', str(testdatadir),
        '--timeframe', '1m',
        '--timerange', '1510694220-1510700340',
        '--enable-position-stacking',
        '--disable-max-market-positions'
    ]
    args = get_args(args)
    start_backtesting(args)
    # check the logs, that will contain the backtest result
    exists = [
        'Parameter -i/--timeframe detected ... Using timeframe: 1m ...',
        'Ignoring max_open_trades (--disable-max-market-positions was used) ...',
        'Parameter --timerange detected: 1510694220-1510700340 ...',
        f'Using data directory: {testdatadir} ...',
        'Loading data from 2017-11-14 20:57:00 '
        'up to 2017-11-14 22:58:00 (0 days).',
        'Backtesting with data from 2017-11-14 21:17:00 '
        'up to 2017-11-14 22:58:00 (0 days).',
        'Parameter --enable-position-stacking detected ...'
    ]

    for line in exists:
        assert log_has(line, caplog)


@pytest.mark.filterwarnings("ignore:deprecated")
def test_backtest_start_multi_strat(default_conf, mocker, caplog, testdatadir):

    default_conf.update({
        "use_sell_signal": True,
        "sell_profit_only": False,
        "sell_profit_offset": 0.0,
        "ignore_roi_if_buy_signal": False,
    })
    patch_exchange(mocker)
    backtestmock = MagicMock(return_value={
        'results': pd.DataFrame(columns=BT_DATA_COLUMNS),
        'config': default_conf,
        'locks': [],
        'rejected_signals': 20,
        'final_balance': 1000,
    })
    mocker.patch('freqtrade.plugins.pairlistmanager.PairListManager.whitelist',
                 PropertyMock(return_value=['UNITTEST/BTC']))
    mocker.patch('freqtrade.optimize.backtesting.Backtesting.backtest', backtestmock)
    text_table_mock = MagicMock()
    sell_reason_mock = MagicMock()
    strattable_mock = MagicMock()
    strat_summary = MagicMock()

    mocker.patch.multiple('freqtrade.optimize.optimize_reports',
                          text_table_bt_results=text_table_mock,
                          text_table_strategy=strattable_mock,
                          generate_pair_metrics=MagicMock(),
                          generate_sell_reason_stats=sell_reason_mock,
                          generate_strategy_comparison=strat_summary,
                          generate_daily_stats=MagicMock(),
                          )
    patched_configuration_load_config_file(mocker, default_conf)

    args = [
        'backtesting',
        '--config', 'config.json',
        '--datadir', str(testdatadir),
        '--strategy-path', str(Path(__file__).parents[1] / 'strategy/strats'),
        '--timeframe', '1m',
        '--timerange', '1510694220-1510700340',
        '--enable-position-stacking',
        '--disable-max-market-positions',
        '--strategy-list',
        CURRENT_TEST_STRATEGY,
        'TestStrategyLegacyV1',
    ]
    args = get_args(args)
    start_backtesting(args)
    # 2 backtests, 4 tables
    assert backtestmock.call_count == 2
    assert text_table_mock.call_count == 4
    assert strattable_mock.call_count == 1
    assert sell_reason_mock.call_count == 2
    assert strat_summary.call_count == 1

    # check the logs, that will contain the backtest result
    exists = [
        'Parameter -i/--timeframe detected ... Using timeframe: 1m ...',
        'Ignoring max_open_trades (--disable-max-market-positions was used) ...',
        'Parameter --timerange detected: 1510694220-1510700340 ...',
        f'Using data directory: {testdatadir} ...',
        'Loading data from 2017-11-14 20:57:00 '
        'up to 2017-11-14 22:58:00 (0 days).',
        'Backtesting with data from 2017-11-14 21:17:00 '
        'up to 2017-11-14 22:58:00 (0 days).',
        'Parameter --enable-position-stacking detected ...',
        f'Running backtesting for Strategy {CURRENT_TEST_STRATEGY}',
        'Running backtesting for Strategy TestStrategyLegacyV1',
    ]

    for line in exists:
        assert log_has(line, caplog)


@pytest.mark.filterwarnings("ignore:deprecated")
def test_backtest_start_multi_strat_nomock(default_conf, mocker, caplog, testdatadir, capsys):
    default_conf.update({
        "use_sell_signal": True,
        "sell_profit_only": False,
        "sell_profit_offset": 0.0,
        "ignore_roi_if_buy_signal": False,
    })
    patch_exchange(mocker)
    result1 = pd.DataFrame({'pair': ['XRP/BTC', 'LTC/BTC'],
                            'profit_ratio': [0.0, 0.0],
                            'profit_abs': [0.0, 0.0],
                            'open_date': pd.to_datetime(['2018-01-29 18:40:00',
                                                         '2018-01-30 03:30:00', ], utc=True
                                                        ),
                            'close_date': pd.to_datetime(['2018-01-29 20:45:00',
                                                          '2018-01-30 05:35:00', ], utc=True),
                            'trade_duration': [235, 40],
                            'is_open': [False, False],
                            'stake_amount': [0.01, 0.01],
                            'open_rate': [0.104445, 0.10302485],
                            'close_rate': [0.104969, 0.103541],
                            "is_short": [False, False],

                            'sell_reason': [SellType.ROI, SellType.ROI]
                            })
    result2 = pd.DataFrame({'pair': ['XRP/BTC', 'LTC/BTC', 'ETH/BTC'],
                            'profit_ratio': [0.03, 0.01, 0.1],
                            'profit_abs': [0.01, 0.02, 0.2],
                            'open_date': pd.to_datetime(['2018-01-29 18:40:00',
                                                         '2018-01-30 03:30:00',
                                                         '2018-01-30 05:30:00'], utc=True
                                                        ),
                            'close_date': pd.to_datetime(['2018-01-29 20:45:00',
                                                          '2018-01-30 05:35:00',
                                                          '2018-01-30 08:30:00'], utc=True),
                            'trade_duration': [47, 40, 20],
                            'is_open': [False, False, False],
                            'stake_amount': [0.01, 0.01, 0.01],
                            'open_rate': [0.104445, 0.10302485, 0.122541],
                            'close_rate': [0.104969, 0.103541, 0.123541],
                            "is_short": [False, False, False],
                            'sell_reason': [SellType.ROI, SellType.ROI, SellType.STOP_LOSS]
                            })
    backtestmock = MagicMock(side_effect=[
        {
            'results': result1,
            'config': default_conf,
            'locks': [],
            'rejected_signals': 20,
            'final_balance': 1000,
        },
        {
            'results': result2,
            'config': default_conf,
            'locks': [],
            'rejected_signals': 20,
            'final_balance': 1000,
        }
    ])
    mocker.patch('freqtrade.plugins.pairlistmanager.PairListManager.whitelist',
                 PropertyMock(return_value=['UNITTEST/BTC']))
    mocker.patch('freqtrade.optimize.backtesting.Backtesting.backtest', backtestmock)

    patched_configuration_load_config_file(mocker, default_conf)

    args = [
        'backtesting',
        '--config', 'config.json',
        '--datadir', str(testdatadir),
        '--strategy-path', str(Path(__file__).parents[1] / 'strategy/strats'),
        '--timeframe', '1m',
        '--timerange', '1510694220-1510700340',
        '--enable-position-stacking',
        '--disable-max-market-positions',
        '--breakdown', 'day',
        '--strategy-list',
        CURRENT_TEST_STRATEGY,
        'TestStrategyLegacyV1',
    ]
    args = get_args(args)
    start_backtesting(args)

    # check the logs, that will contain the backtest result
    exists = [
        'Parameter -i/--timeframe detected ... Using timeframe: 1m ...',
        'Ignoring max_open_trades (--disable-max-market-positions was used) ...',
        'Parameter --timerange detected: 1510694220-1510700340 ...',
        f'Using data directory: {testdatadir} ...',
        'Loading data from 2017-11-14 20:57:00 '
        'up to 2017-11-14 22:58:00 (0 days).',
        'Backtesting with data from 2017-11-14 21:17:00 '
        'up to 2017-11-14 22:58:00 (0 days).',
        'Parameter --enable-position-stacking detected ...',
        f'Running backtesting for Strategy {CURRENT_TEST_STRATEGY}',
        'Running backtesting for Strategy TestStrategyLegacyV1',
    ]

    for line in exists:
        assert log_has(line, caplog)

    captured = capsys.readouterr()
    assert 'BACKTESTING REPORT' in captured.out
    assert 'SELL REASON STATS' in captured.out
    assert 'DAY BREAKDOWN' in captured.out
    assert 'LEFT OPEN TRADES REPORT' in captured.out
    assert '2017-11-14 21:17:00 -> 2017-11-14 22:58:00 | Max open trades : 1' in captured.out
    assert 'STRATEGY SUMMARY' in captured.out


@pytest.mark.filterwarnings("ignore:deprecated")
def test_backtest_start_multi_strat_nomock_detail(default_conf, mocker,
                                                  caplog, testdatadir, capsys):
    # Tests detail-data loading
    default_conf.update({
        "use_sell_signal": True,
        "sell_profit_only": False,
        "sell_profit_offset": 0.0,
        "ignore_roi_if_buy_signal": False,
    })
    patch_exchange(mocker)
    result1 = pd.DataFrame({'pair': ['XRP/BTC', 'LTC/BTC'],
                            'profit_ratio': [0.0, 0.0],
                            'profit_abs': [0.0, 0.0],
                            'open_date': pd.to_datetime(['2018-01-29 18:40:00',
                                                         '2018-01-30 03:30:00', ], utc=True
                                                        ),
                            'close_date': pd.to_datetime(['2018-01-29 20:45:00',
                                                          '2018-01-30 05:35:00', ], utc=True),
                            'trade_duration': [235, 40],
                            'is_open': [False, False],
                            'is_short': [False, False],
                            'stake_amount': [0.01, 0.01],
                            'open_rate': [0.104445, 0.10302485],
                            'close_rate': [0.104969, 0.103541],
                            'sell_reason': [SellType.ROI, SellType.ROI]
                            })
    result2 = pd.DataFrame({'pair': ['XRP/BTC', 'LTC/BTC', 'ETH/BTC'],
                            'profit_ratio': [0.03, 0.01, 0.1],
                            'profit_abs': [0.01, 0.02, 0.2],
                            'open_date': pd.to_datetime(['2018-01-29 18:40:00',
                                                         '2018-01-30 03:30:00',
                                                         '2018-01-30 05:30:00'], utc=True
                                                        ),
                            'close_date': pd.to_datetime(['2018-01-29 20:45:00',
                                                          '2018-01-30 05:35:00',
                                                          '2018-01-30 08:30:00'], utc=True),
                            'trade_duration': [47, 40, 20],
                            'is_open': [False, False, False],
                            'is_short': [False, False, False],
                            'stake_amount': [0.01, 0.01, 0.01],
                            'open_rate': [0.104445, 0.10302485, 0.122541],
                            'close_rate': [0.104969, 0.103541, 0.123541],
                            'sell_reason': [SellType.ROI, SellType.ROI, SellType.STOP_LOSS]
                            })
    backtestmock = MagicMock(side_effect=[
        {
            'results': result1,
            'config': default_conf,
            'locks': [],
            'rejected_signals': 20,
            'final_balance': 1000,
        },
        {
            'results': result2,
            'config': default_conf,
            'locks': [],
            'rejected_signals': 20,
            'final_balance': 1000,
        }
    ])
    mocker.patch('freqtrade.plugins.pairlistmanager.PairListManager.whitelist',
                 PropertyMock(return_value=['XRP/ETH']))
    mocker.patch('freqtrade.optimize.backtesting.Backtesting.backtest', backtestmock)

    patched_configuration_load_config_file(mocker, default_conf)

    args = [
        'backtesting',
        '--config', 'config.json',
        '--datadir', str(testdatadir),
        '--strategy-path', str(Path(__file__).parents[1] / 'strategy/strats'),
        '--timeframe', '5m',
        '--timeframe-detail', '1m',
        '--strategy-list',
        CURRENT_TEST_STRATEGY
    ]
    args = get_args(args)
    start_backtesting(args)

    # check the logs, that will contain the backtest result
    exists = [
        'Parameter -i/--timeframe detected ... Using timeframe: 5m ...',
        'Parameter --timeframe-detail detected, using 1m for intra-candle backtesting ...',
        f'Using data directory: {testdatadir} ...',
        'Loading data from 2019-10-11 00:00:00 '
        'up to 2019-10-13 11:10:00 (2 days).',
        'Backtesting with data from 2019-10-11 01:40:00 '
        'up to 2019-10-13 11:10:00 (2 days).',
        f'Running backtesting for Strategy {CURRENT_TEST_STRATEGY}',
    ]

    for line in exists:
        assert log_has(line, caplog)

    captured = capsys.readouterr()
    assert 'BACKTESTING REPORT' in captured.out
    assert 'SELL REASON STATS' in captured.out
    assert 'LEFT OPEN TRADES REPORT' in captured.out<|MERGE_RESOLUTION|>--- conflicted
+++ resolved
@@ -698,12 +698,8 @@
          'min_rate': [0.10370188, 0.10300000000000001],
          'max_rate': [0.10501, 0.1038888],
          'is_open': [False, False],
-<<<<<<< HEAD
-         'enter_tag': [None, None]
-=======
-         'buy_tag': [None, None],
+         'enter_tag': [None, None],
          "is_short": [False, False],
->>>>>>> aad37bb8
          })
     pd.testing.assert_frame_equal(results, expected)
     data_pair = processed[pair]
