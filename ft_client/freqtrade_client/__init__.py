from freqtrade_client.ft_rest_client import FtRestClient


<<<<<<< HEAD
__version__ = "2024.9-dev"
=======
__version__ = "2024.8"
>>>>>>> 01d10aeb

if "dev" in __version__:
    from pathlib import Path

    try:
        import subprocess  # noqa: S404

        freqtrade_basedir = Path(__file__).parent

        __version__ = (
            __version__
            + "-"
            + subprocess.check_output(
                ["git", "log", '--format="%h"', "-n 1"],
                stderr=subprocess.DEVNULL,
                cwd=freqtrade_basedir,
            )
            .decode("utf-8")
            .rstrip()
            .strip('"')
        )

    except Exception:  # pragma: no cover
        # git not available, ignore
        try:
            # Try Fallback to freqtrade_commit file (created by CI while building docker image)
            versionfile = Path("./freqtrade_commit")
            if versionfile.is_file():
                __version__ = f"docker-{__version__}-{versionfile.read_text()[:8]}"
        except Exception:  # noqa: S110
            pass

__all__ = ["FtRestClient"]<|MERGE_RESOLUTION|>--- conflicted
+++ resolved
@@ -1,11 +1,7 @@
 from freqtrade_client.ft_rest_client import FtRestClient
 
 
-<<<<<<< HEAD
-__version__ = "2024.9-dev"
-=======
 __version__ = "2024.8"
->>>>>>> 01d10aeb
 
 if "dev" in __version__:
     from pathlib import Path
